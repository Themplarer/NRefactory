--- conflicted
+++ resolved
@@ -1,4 +1,4 @@
-// 
+﻿// 
 // GotoStatement.cs
 //
 // Author:
@@ -31,6 +31,15 @@
 	/// </summary>
 	public class GotoStatement : Statement
 	{
+		public GotoStatement ()
+		{
+		}
+		
+		public GotoStatement (string label)
+		{
+			this.Label = label;
+		}
+		
 		public CSharpTokenNode GotoToken {
 			get { return GetChildByRole (Roles.Keyword); }
 		}
@@ -80,15 +89,6 @@
 			get { return GetChildByRole (CaseKeywordRole); }
 		}
 		
-<<<<<<< HEAD
-		public GotoStatement ()
-		{
-		}
-		
-		public GotoStatement (string label)
-		{
-			this.Label = label;
-=======
 		public string Label {
 			get {
 				return GetChildByRole (Roles.Identifier).Name;
@@ -116,7 +116,6 @@
 		public override S AcceptVisitor<T, S> (IAstVisitor<T, S> visitor, T data)
 		{
 			return visitor.VisitGotoCaseStatement (this, data);
->>>>>>> 16baa757
 		}
 	}
 	
