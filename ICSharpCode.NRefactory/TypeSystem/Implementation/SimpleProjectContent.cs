// Copyright (c) AlphaSierraPapa for the SharpDevelop Team
// 
// Permission is hereby granted, free of charge, to any person obtaining a copy of this
// software and associated documentation files (the "Software"), to deal in the Software
// without restriction, including without limitation the rights to use, copy, modify, merge,
// publish, distribute, sublicense, and/or sell copies of the Software, and to permit persons
// to whom the Software is furnished to do so, subject to the following conditions:
// 
// The above copyright notice and this permission notice shall be included in all copies or
// substantial portions of the Software.
// 
// THE SOFTWARE IS PROVIDED "AS IS", WITHOUT WARRANTY OF ANY KIND, EXPRESS OR IMPLIED,
// INCLUDING BUT NOT LIMITED TO THE WARRANTIES OF MERCHANTABILITY, FITNESS FOR A PARTICULAR
// PURPOSE AND NONINFRINGEMENT. IN NO EVENT SHALL THE AUTHORS OR COPYRIGHT HOLDERS BE LIABLE
// FOR ANY CLAIM, DAMAGES OR OTHER LIABILITY, WHETHER IN AN ACTION OF CONTRACT, TORT OR
// OTHERWISE, ARISING FROM, OUT OF OR IN CONNECTION WITH THE SOFTWARE OR THE USE OR OTHER
// DEALINGS IN THE SOFTWARE.

using System;
using System.Collections.Generic;
using System.Collections.ObjectModel;
using System.Linq;
using System.Runtime.Serialization;
using System.Threading;
using ICSharpCode.NRefactory.Utils;

namespace ICSharpCode.NRefactory.TypeSystem.Implementation
{
	/// <summary>
	/// Simple <see cref="IProjectContent"/> implementation that stores the list of classes/namespaces.
	/// Synchronization is implemented using a <see cref="ReaderWriterLockSlim"/>.
	/// </summary>
	/// <remarks>
	/// Compared with <see cref="TypeStorage"/>, this class adds support for the IProjectContent interface,
	/// for partial classes, and for multi-threading.
	/// </remarks>
	[Serializable]
	public class SimpleProjectContent : AbstractAnnotatable, IProjectContent, ISerializable, IDeserializationCallback
	{
		readonly TypeStorage types = new TypeStorage();
		readonly ReaderWriterLockSlim readerWriterLock = new ReaderWriterLockSlim();
		readonly Dictionary<string, IParsedFile> fileDict = new Dictionary<string, IParsedFile>(Platform.FileNameComparer);
		
<<<<<<< HEAD
		#region Constructor
		/// <summary>
		/// Creates a new SimpleProjectContent instance.
		/// </summary>
		public SimpleProjectContent()
		{
		}
		#endregion
=======
		public virtual string AssemblyName {
			get { return string.Empty; }
		}
>>>>>>> dafc2c6e
		
		#region AssemblyAttributes
		readonly List<IAttribute> assemblyAttributes = new List<IAttribute>(); // mutable assembly attribute storage
		readonly List<IAttribute> moduleAttributes = new List<IAttribute>();
		
		volatile IAttribute[] readOnlyAssemblyAttributes = {}; // volatile field with copy for reading threads
		volatile IAttribute[] readOnlyModuleAttributes = {};
		
		/// <inheritdoc/>
		public IList<IAttribute> AssemblyAttributes {
			get { return readOnlyAssemblyAttributes;  }
		}
		
		/// <inheritdoc/>
		public IList<IAttribute> ModuleAttributes {
			get { return readOnlyModuleAttributes;  }
		}
		
		static bool AddRemoveAttributes(ICollection<IAttribute> removedAttributes, ICollection<IAttribute> addedAttributes,
		                                List<IAttribute> attributeStorage)
		{
			// API uses ICollection instead of IEnumerable to discourage users from evaluating
			// the list inside the lock (this method is called inside the write lock)
			// [[not an issue anymore; the user now passes IParsedFile]]
			bool hasChanges = false;
			if (removedAttributes != null && removedAttributes.Count > 0) {
				if (attributeStorage.RemoveAll(removedAttributes.Contains) > 0)
					hasChanges = true;
			}
			if (addedAttributes != null) {
				attributeStorage.AddRange(addedAttributes);
				hasChanges = true;
			}
			return hasChanges;
		}
		
		void AddRemoveAssemblyAttributes(ICollection<IAttribute> removedAttributes, ICollection<IAttribute> addedAttributes)
		{
			if (AddRemoveAttributes(removedAttributes, addedAttributes, assemblyAttributes))
				readOnlyAssemblyAttributes = assemblyAttributes.ToArray();
		}
		
		void AddRemoveModuleAttributes(ICollection<IAttribute> removedAttributes, ICollection<IAttribute> addedAttributes)
		{
			if (AddRemoveAttributes(removedAttributes, addedAttributes, moduleAttributes))
				readOnlyModuleAttributes = moduleAttributes.ToArray();
		}
		#endregion
		
		#region AddType
		void AddType(ITypeDefinition typeDefinition)
		{
			if (typeDefinition == null)
				throw new ArgumentNullException("typeDefinition");
			if (typeDefinition.ProjectContent != this)
				throw new ArgumentException("Cannot add a type definition that belongs to another project content");
			
			ITypeDefinition existingTypeDef = types.GetTypeDefinition(typeDefinition.Namespace, typeDefinition.Name, typeDefinition.TypeParameterCount, StringComparer.Ordinal);
			if (existingTypeDef != null) {
				// Add a part to a compound class
				var newParts = new List<ITypeDefinition>(existingTypeDef.GetParts());
				newParts.Add(typeDefinition);
				types.UpdateType(CompoundTypeDefinition.Create(newParts));
			} else {
				types.UpdateType(typeDefinition);
			}
		}
		#endregion
		
		#region RemoveType
		void RemoveType(ITypeDefinition typeDefinition)
		{
			var compoundTypeDef = typeDefinition.GetDefinition() as CompoundTypeDefinition;
			if (compoundTypeDef != null) {
				// Remove one part from a compound class
				var newParts = new List<ITypeDefinition>(compoundTypeDef.GetParts());
				if (newParts.Remove(typeDefinition)) {
					((DefaultTypeDefinition)typeDefinition).SetCompoundTypeDefinition(typeDefinition);
				}
				types.UpdateType(CompoundTypeDefinition.Create(newParts));
			} else {
				types.RemoveType(typeDefinition);
			}
		}
		#endregion
		
		#region UpdateProjectContent
		/// <summary>
		/// Removes types and attributes from oldFile from the project, and adds those from newFile.
		/// </summary>
		/// <remarks>
		/// The update is done inside a write lock; when other threads access this project content
		/// from within a <c>using (Synchronize())</c> block, they will not see intermediate (inconsistent) state.
		/// </remarks>
		public void UpdateProjectContent(IParsedFile oldFile, IParsedFile newFile)
		{
			if (oldFile != null && newFile != null) {
				if (!Platform.FileNameComparer.Equals(oldFile.FileName, newFile.FileName))
					throw new ArgumentException("When both oldFile and newFile are specified, they must use the same file name.");
			}
			readerWriterLock.EnterWriteLock();
			try {
				if (oldFile != null) {
					foreach (var element in oldFile.TopLevelTypeDefinitions) {
						RemoveType(element);
					}
					if (newFile == null) {
						fileDict.Remove(oldFile.FileName);
					}
				}
				if (newFile != null) {
					foreach (var element in newFile.TopLevelTypeDefinitions) {
						AddType(element);
					}
					fileDict[newFile.FileName] = newFile;
				}
				AddRemoveAssemblyAttributes(oldFile != null ? oldFile.AssemblyAttributes : null,
				                            newFile != null ? newFile.AssemblyAttributes : null);
				
				AddRemoveModuleAttributes(oldFile != null ? oldFile.ModuleAttributes : null,
				                          newFile != null ? newFile.ModuleAttributes : null);
			} finally {
				readerWriterLock.ExitWriteLock();
			}
		}
		#endregion
		
		#region IProjectContent implementation
		public ITypeDefinition GetKnownTypeDefinition(TypeCode typeCode)
		{
			readerWriterLock.EnterReadLock();
			try {
				return types.GetKnownTypeDefinition(typeCode);
			} finally {
				readerWriterLock.ExitReadLock();
			}
		}
		
		public ITypeDefinition GetTypeDefinition(string nameSpace, string name, int typeParameterCount, StringComparer nameComparer)
		{
			readerWriterLock.EnterReadLock();
			try {
				return types.GetTypeDefinition(nameSpace, name, typeParameterCount, nameComparer);
			} finally {
				readerWriterLock.ExitReadLock();
			}
		}
		
		public IEnumerable<ITypeDefinition> GetTypes()
		{
			readerWriterLock.EnterReadLock();
			try {
				// make a copy with ToArray() for thread-safe access
				return types.GetTypes().ToArray();
			} finally {
				readerWriterLock.ExitReadLock();
			}
		}
		
		public IEnumerable<ITypeDefinition> GetTypes(string nameSpace, StringComparer nameComparer)
		{
			readerWriterLock.EnterReadLock();
			try {
				// make a copy with ToArray() for thread-safe access
				return types.GetTypes(nameSpace, nameComparer).ToArray();
			} finally {
				readerWriterLock.ExitReadLock();
			}
		}
		
		public IEnumerable<string> GetNamespaces()
		{
			readerWriterLock.EnterReadLock();
			try {
				// make a copy with ToArray() for thread-safe access
				return types.GetNamespaces().ToArray();
			} finally {
				readerWriterLock.ExitReadLock();
			}
		}
		
		public string GetNamespace(string nameSpace, StringComparer nameComparer)
		{
			readerWriterLock.EnterReadLock();
			try {
				return types.GetNamespace(nameSpace, nameComparer);
			} finally {
				readerWriterLock.ExitReadLock();
			}
		}
		
		public IParsedFile GetFile(string fileName)
		{
			readerWriterLock.EnterReadLock();
			try {
				IParsedFile file;
				if (fileDict.TryGetValue(fileName, out file))
					return file;
				else
					return null;
			} finally {
				readerWriterLock.ExitReadLock();
			}
		}
		
		public IEnumerable<IParsedFile> Files {
			get {
				readerWriterLock.EnterReadLock();
				try {
					return fileDict.Values.ToArray();
				} finally {
					readerWriterLock.ExitReadLock();
				}
			}
		}
		#endregion
		
		#region Synchronization
		public CacheManager CacheManager {
			get { return null; }
		}
		
		public ISynchronizedTypeResolveContext Synchronize()
		{
			// don't acquire the lock on OutOfMemoryException etc.
			ISynchronizedTypeResolveContext sync = new ReadWriteSynchronizedTypeResolveContext(types, readerWriterLock);
			readerWriterLock.EnterReadLock();
			return sync;
		}
		
		sealed class ReadWriteSynchronizedTypeResolveContext : ProxyTypeResolveContext, ISynchronizedTypeResolveContext
		{
			ReaderWriterLockSlim readerWriterLock;
			
			public ReadWriteSynchronizedTypeResolveContext(ITypeResolveContext target, ReaderWriterLockSlim readerWriterLock)
				: base(target)
			{
				this.readerWriterLock = readerWriterLock;
			}
			
			public void Dispose()
			{
				if (readerWriterLock != null) {
					readerWriterLock.ExitReadLock();
					readerWriterLock = null;
				}
			}
			
			public override ISynchronizedTypeResolveContext Synchronize()
			{
				// nested Synchronize() calls don't need any locking
				return new ReadWriteSynchronizedTypeResolveContext(target, null);
			}
		}
		#endregion
		
		#region Serialization
		SerializationInfo serializationInfo;
		
		protected SimpleProjectContent(SerializationInfo info, StreamingContext context)
		{
			this.serializationInfo = info;
			assemblyAttributes.AddRange((IAttribute[])info.GetValue("AssemblyAttributes", typeof(IAttribute[])));
			readOnlyAssemblyAttributes = assemblyAttributes.ToArray();
			moduleAttributes.AddRange((IAttribute[])info.GetValue("ModuleAttributes", typeof(IAttribute[])));
			readOnlyModuleAttributes = moduleAttributes.ToArray();
		}
		
		public virtual void OnDeserialization(object sender)
		{
			// We need to do this in OnDeserialization because at the time the deserialization
			// constructor runs, type.FullName/file.FileName may not be deserialized yet.
			if (serializationInfo != null) {
				foreach (var typeDef in (ITypeDefinition[])serializationInfo.GetValue("Types", typeof(ITypeDefinition[]))) {
					types.UpdateType(typeDef);
				}
				foreach (IParsedFile file in (IParsedFile[])serializationInfo.GetValue("Files", typeof(IParsedFile[]))) {
					fileDict.Add(file.FileName, file);
				}
				serializationInfo = null;
			}
		}
		
		public virtual void GetObjectData(SerializationInfo info, StreamingContext context)
		{
			readerWriterLock.EnterReadLock();
			try {
				info.AddValue("Types", types.GetTypes().ToArray());
				info.AddValue("AssemblyAttributes", readOnlyAssemblyAttributes);
				info.AddValue("ModuleAttributes", readOnlyModuleAttributes);
				info.AddValue("Files", fileDict.Values.ToArray());
			} finally {
				readerWriterLock.ExitReadLock();
			}
		}
		#endregion
	}
}<|MERGE_RESOLUTION|>--- conflicted
+++ resolved
@@ -41,7 +41,6 @@
 		readonly ReaderWriterLockSlim readerWriterLock = new ReaderWriterLockSlim();
 		readonly Dictionary<string, IParsedFile> fileDict = new Dictionary<string, IParsedFile>(Platform.FileNameComparer);
 		
-<<<<<<< HEAD
 		#region Constructor
 		/// <summary>
 		/// Creates a new SimpleProjectContent instance.
@@ -50,11 +49,10 @@
 		{
 		}
 		#endregion
-=======
+		
 		public virtual string AssemblyName {
 			get { return string.Empty; }
 		}
->>>>>>> dafc2c6e
 		
 		#region AssemblyAttributes
 		readonly List<IAttribute> assemblyAttributes = new List<IAttribute>(); // mutable assembly attribute storage
