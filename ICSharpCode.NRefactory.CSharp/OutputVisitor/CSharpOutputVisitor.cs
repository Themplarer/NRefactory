// Copyright (c) 2010-2013 AlphaSierraPapa for the SharpDevelop Team
// 
// Permission is hereby granted, free of charge, to any person obtaining a copy of this
// software and associated documentation files (the "Software"), to deal in the Software
// without restriction, including without limitation the rights to use, copy, modify, merge,
// publish, distribute, sublicense, and/or sell copies of the Software, and to permit persons
// to whom the Software is furnished to do so, subject to the following conditions:
// 
// The above copyright notice and this permission notice shall be included in all copies or
// substantial portions of the Software.
// 
// THE SOFTWARE IS PROVIDED "AS IS", WITHOUT WARRANTY OF ANY KIND, EXPRESS OR IMPLIED,
// INCLUDING BUT NOT LIMITED TO THE WARRANTIES OF MERCHANTABILITY, FITNESS FOR A PARTICULAR
// PURPOSE AND NONINFRINGEMENT. IN NO EVENT SHALL THE AUTHORS OR COPYRIGHT HOLDERS BE LIABLE
// FOR ANY CLAIM, DAMAGES OR OTHER LIABILITY, WHETHER IN AN ACTION OF CONTRACT, TORT OR
// OTHERWISE, ARISING FROM, OUT OF OR IN CONNECTION WITH THE SOFTWARE OR THE USE OR OTHER
// DEALINGS IN THE SOFTWARE.
using System;
using System.Collections.Generic;
using System.Diagnostics;
using System.Globalization;
using System.IO;
using System.Linq;
using System.Text;
using System.Threading.Tasks;
using ICSharpCode.NRefactory.PatternMatching;
using ICSharpCode.NRefactory.TypeSystem;
using ICSharpCode.NRefactory.CSharp;

namespace ICSharpCode.NRefactory.CSharp
{
	/// <summary>
	/// Outputs the AST.
	/// </summary>
	public class CSharpOutputVisitor : IAstVisitor
	{
		readonly TokenWriter writer;
		readonly CSharpFormattingOptions policy;
		readonly Stack<AstNode> containerStack = new Stack<AstNode> ();
		
		public CSharpOutputVisitor (TextWriter textWriter, CSharpFormattingOptions formattingPolicy)
		{
			if (textWriter == null) {
				throw new ArgumentNullException ("textWriter");
			}
			if (formattingPolicy == null) {
				throw new ArgumentNullException ("formattingPolicy");
			}
			this.writer = TokenWriter.Create(textWriter);
			this.policy = formattingPolicy;
		}
		
		public CSharpOutputVisitor (TokenWriter writer, CSharpFormattingOptions formattingPolicy)
		{
			if (writer == null) {
				throw new ArgumentNullException ("writer");
			}
			if (formattingPolicy == null) {
				throw new ArgumentNullException ("formattingPolicy");
			}
			this.writer = new InsertSpecialsDecorator(new InsertRequiredSpacesDecorator(writer));
			this.policy = formattingPolicy;
		}
		
		#region StartNode/EndNode
		void StartNode(AstNode node)
		{
			// Ensure that nodes are visited in the proper nested order.
			// Jumps to different subtrees are allowed only for the child of a placeholder node.
			Debug.Assert(containerStack.Count == 0 || node.Parent == containerStack.Peek() || containerStack.Peek().NodeType == NodeType.Pattern);
			containerStack.Push(node);
			writer.StartNode(node);
		}
		
		void EndNode(AstNode node)
		{
			Debug.Assert(node == containerStack.Peek());
			containerStack.Pop();
			writer.EndNode(node);
		}
		#endregion
		
		#region debug statements
		int preventDebugStart = 0;
		void DebugStart(AstNode node, TextLocation? start = null)
		{
			if (++preventDebugStart == 1)
				writer.DebugStart(node, start);
		}

		void DebugStart(AstNode node, TokenRole role)
		{
			WriteKeyword(role, node);
		}

		void DebugHidden(AstNode hiddenNode)
		{
			writer.DebugHidden(hiddenNode);
		}

		void DebugExpression(AstNode node)
		{
			writer.DebugExpression(node);
		}

		void SemicolonDebugEnd(AstNode node)
		{
			Semicolon(node);
		}

		void DebugEnd(AstNode node, bool addSelf = true)
		{
			DebugEnd(node, null, addSelf);
		}

		void DebugEnd(AstNode node, TextLocation? end, bool addSelf = true)
		{
			if (addSelf)
				writer.DebugExpression(node);
			if (--preventDebugStart == 0)
				writer.DebugEnd(node, end);
		}
		#endregion
		
		#region Comma
		/// <summary>
		/// Writes a comma.
		/// </summary>
		/// <param name="nextNode">The next node after the comma.</param>
		/// <param name="noSpaceAfterComma">When set prevents printing a space after comma.</param>
		void Comma(AstNode nextNode, bool noSpaceAfterComma = false)
		{
			Space(policy.SpaceBeforeBracketComma);
			// TODO: Comma policy has changed.
			writer.WriteTokenOperator(Roles.Comma, ",");
			Space(!noSpaceAfterComma && policy.SpaceAfterBracketComma);
			// TODO: Comma policy has changed.
		}
		
		/// <summary>
		/// Writes an optional comma, e.g. at the end of an enum declaration or in an array initializer
		/// </summary>
		void OptionalComma(AstNode pos)
		{
			// Look if there's a comma after the current node, and insert it if it exists.
			while (pos != null && pos.NodeType == NodeType.Whitespace) {
				pos = pos.NextSibling;
			}
			if (pos != null && pos.Role == Roles.Comma) {
				Comma(null, noSpaceAfterComma: true);
			}
		}
		
		/// <summary>
		/// Writes an optional semicolon, e.g. at the end of a type or namespace declaration.
		/// </summary>
		void OptionalSemicolon(AstNode pos)
		{
			// Look if there's a semicolon after the current node, and insert it if it exists.
			while (pos != null && pos.NodeType == NodeType.Whitespace) {
				pos = pos.PrevSibling;
			}
			if (pos != null && pos.Role == Roles.Semicolon) {
				Semicolon();
			}
		}
		
		void WriteCommaSeparatedList(IEnumerable<AstNode> list)
		{
			bool isFirst = true;
			foreach (AstNode node in list) {
				if (isFirst) {
					isFirst = false;
				} else {
					Comma(node);
				}
				node.AcceptVisitor(this);
			}
		}
		
		void WriteCommaSeparatedListInParenthesis(IEnumerable<AstNode> list, bool spaceWithin)
		{
			LPar();
			if (list.Any()) {
				Space(spaceWithin);
				WriteCommaSeparatedList(list);
				Space(spaceWithin);
			}
			RPar();
		}
		
		#if DOTNET35
		void WriteCommaSeparatedList(IEnumerable<VariableInitializer> list)
		{
			WriteCommaSeparatedList(list.SafeCast<VariableInitializer, AstNode>());
		}
		
		void WriteCommaSeparatedList(IEnumerable<AstType> list)
		{
			WriteCommaSeparatedList(list.SafeCast<AstType, AstNode>());
		}
		
		void WriteCommaSeparatedListInParenthesis(IEnumerable<Expression> list, bool spaceWithin)
		{
			WriteCommaSeparatedListInParenthesis(list.SafeCast<Expression, AstNode>(), spaceWithin);
		}
		
		void WriteCommaSeparatedListInParenthesis(IEnumerable<ParameterDeclaration> list, bool spaceWithin)
		{
			WriteCommaSeparatedListInParenthesis(list.SafeCast<ParameterDeclaration, AstNode>(), spaceWithin);
		}

		#endif

		void WriteCommaSeparatedListInBrackets(IEnumerable<ParameterDeclaration> list, bool spaceWithin)
		{
			WriteToken(Roles.LBracket);
			if (list.Any()) {
				Space(spaceWithin);
				WriteCommaSeparatedList(list);
				Space(spaceWithin);
			}
			WriteToken(Roles.RBracket);
		}

		void WriteCommaSeparatedListInBrackets(IEnumerable<Expression> list)
		{
			WriteToken(Roles.LBracket);
			if (list.Any()) {
				Space(policy.SpacesWithinBrackets);
				WriteCommaSeparatedList(list);
				Space(policy.SpacesWithinBrackets);
			}
			WriteToken(Roles.RBracket);
		}
		#endregion
		
		#region Write tokens
		bool isAtStartOfLine = true;
		
		/// <summary>
		/// Writes a keyword, and all specials up to
		/// </summary>
		void WriteKeyword(TokenRole tokenRole, AstNode node = null)
		{
			WriteKeywordIdentifier(tokenRole.Token, tokenRole, node, false);
		}
		
		void WriteKeyword(string token, Role tokenRole = null, AstNode node = null)
		{
			WriteKeywordIdentifier(token, tokenRole, node, false);
		}

		void WriteKeywordIdentifier(TokenRole tokenRole)
		{
			WriteKeywordIdentifier(tokenRole.Token, tokenRole, null, true);
		}

		void WriteKeywordIdentifier(string token, Role tokenRole, AstNode node = null, bool isId = true)
		{
			if (node != null)
				DebugStart(node);
			if (isId)
				writer.WriteIdentifier(Identifier.Create(token), TextTokenType.Keyword);
			else
				writer.WriteKeyword(tokenRole, token);
			isAtStartOfLine = false;
		}
		
		void WriteIdentifier(Identifier identifier)
		{
			WriteIdentifier(identifier, identifier.AnnotationVT<TextTokenType>() ?? TextTokenType.Text);
		}

		void WriteIdentifier(Identifier identifier, TextTokenType tokenType)
		{
			writer.WriteIdentifier(identifier, tokenType);
			isAtStartOfLine = false;
		}
		
		void WriteIdentifier(string identifier, TextTokenType tokenType)
		{
			AstType.Create(identifier, tokenType).AcceptVisitor(this);
			isAtStartOfLine = false;
		}
		
		void WriteToken(TokenRole tokenRole)
		{
			WriteToken(tokenRole.Token, tokenRole);
		}
		
		void WriteToken(string token, Role tokenRole)
		{
			writer.WriteToken(tokenRole, token, token.GetTextTokenTypeFromLangToken());
			isAtStartOfLine = false;
		}
		
		void LPar()
		{
			WriteToken(Roles.LPar);
		}
		
		void RPar()
		{
			WriteToken(Roles.RPar);
		}
		
		/// <summary>
		/// Marks the end of a statement
		/// </summary>
		/// <param name="node">Statement node or null</param>
		void Semicolon(AstNode node = null)
		{
			Role role = containerStack.Peek().Role;
			// get the role of the current node
			if (!(role == ForStatement.InitializerRole || role == ForStatement.IteratorRole || role == UsingStatement.ResourceAcquisitionRole)) {
				WriteToken(Roles.Semicolon);
				if (node != null)
					DebugEnd(node);
				NewLine();
			}
			else if (node != null)
				DebugEnd(node);
		}
		
		/// <summary>
		/// Writes a space depending on policy.
		/// </summary>
		void Space(bool addSpace = true)
		{
			if (addSpace) {
				writer.Space();
			}
		}
		
		void NewLine()
		{
			writer.NewLine();
			isAtStartOfLine = true;
		}
		
		void OpenBrace(BraceStyle style)
		{
			TextLocation? start, end;
			OpenBrace(style, out start, out end);
		}

		void CloseBrace(BraceStyle style)
		{
			TextLocation? start, end;
			CloseBrace(style, out start, out end);
		}
		
		void OpenBrace(BraceStyle style, out TextLocation? start, out TextLocation? end)
		{
			switch (style) {
				case BraceStyle.DoNotChange:
				case BraceStyle.EndOfLine:
				case BraceStyle.BannerStyle:
					if (!isAtStartOfLine)
						writer.Space();
					start = writer.GetLocation();
					writer.WriteToken(Roles.LBrace, "{", TextTokenType.Brace);
					end = writer.GetLocation();
					break;
				case BraceStyle.EndOfLineWithoutSpace:
					start = writer.GetLocation();
					writer.WriteToken(Roles.LBrace, "{", TextTokenType.Brace);
					end = writer.GetLocation();
					break;
				case BraceStyle.NextLine:
					if (!isAtStartOfLine)
						NewLine();
					start = writer.GetLocation();
					writer.WriteToken(Roles.LBrace, "{", TextTokenType.Brace);
					end = writer.GetLocation();
					break;
				case BraceStyle.NextLineShifted:
					NewLine();
					writer.Indent();
					start = writer.GetLocation();
					writer.WriteToken(Roles.LBrace, "{", TextTokenType.Brace);
					end = writer.GetLocation();
					NewLine();
					return;
				case BraceStyle.NextLineShifted2:
					NewLine();
					writer.Indent();
					start = writer.GetLocation();
					writer.WriteToken(Roles.LBrace, "{", TextTokenType.Brace);
					end = writer.GetLocation();
					break;
				default:
					throw new ArgumentOutOfRangeException ();
			}
			writer.Indent();
			NewLine();
		}
		
		void CloseBrace(BraceStyle style, out TextLocation? start, out TextLocation? end)
		{
			switch (style) {
				case BraceStyle.DoNotChange:
				case BraceStyle.EndOfLine:
				case BraceStyle.EndOfLineWithoutSpace:
				case BraceStyle.NextLine:
					writer.Unindent();
					start = writer.GetLocation();
					writer.WriteToken(Roles.RBrace, "}", TextTokenType.Brace);
					end = writer.GetLocation();
					isAtStartOfLine = false;
					break;
				case BraceStyle.BannerStyle:
				case BraceStyle.NextLineShifted:
					start = writer.GetLocation();
					writer.WriteToken(Roles.RBrace, "}", TextTokenType.Brace);
					end = writer.GetLocation();
					isAtStartOfLine = false;
					writer.Unindent();
					break;
				case BraceStyle.NextLineShifted2:
					writer.Unindent();
					start = writer.GetLocation();
					writer.WriteToken(Roles.RBrace, "}", TextTokenType.Brace);
					end = writer.GetLocation();
					isAtStartOfLine = false;
					writer.Unindent();
					break;
				default:
					throw new ArgumentOutOfRangeException();
			}
		}

		#endregion
		
		#region IsKeyword Test
		static readonly HashSet<string> unconditionalKeywords = new HashSet<string> {
			"abstract", "as", "base", "bool", "break", "byte", "case", "catch",
			"char", "checked", "class", "const", "continue", "decimal", "default", "delegate",
			"do", "double", "else", "enum", "event", "explicit", "extern", "false",
			"finally", "fixed", "float", "for", "foreach", "goto", "if", "implicit",
			"in", "int", "interface", "internal", "is", "lock", "long", "namespace",
			"new", "null", "object", "operator", "out", "override", "params", "private",
			"protected", "public", "readonly", "ref", "return", "sbyte", "sealed", "short",
			"sizeof", "stackalloc", "static", "string", "struct", "switch", "this", "throw",
			"true", "try", "typeof", "uint", "ulong", "unchecked", "unsafe", "ushort",
			"using", "virtual", "void", "volatile", "while"
		};
		static readonly HashSet<string> queryKeywords = new HashSet<string> {
			"from", "where", "join", "on", "equals", "into", "let", "orderby",
			"ascending", "descending", "select", "group", "by"
		};
		
		/// <summary>
		/// Determines whether the specified identifier is a keyword in the given context.
		/// </summary>
		public static bool IsKeyword(string identifier, AstNode context)
		{
			if (unconditionalKeywords.Contains(identifier)) {
				return true;
			}
			foreach (AstNode ancestor in context.Ancestors) {
				if (ancestor is QueryExpression && queryKeywords.Contains(identifier)) {
					return true;
				}
				if (identifier == "await") {
					// with lambdas/anonymous methods,
					if (ancestor is LambdaExpression) {
						return ((LambdaExpression)ancestor).IsAsync;
					}
					if (ancestor is AnonymousMethodExpression) {
						return ((AnonymousMethodExpression)ancestor).IsAsync;
					}
					if (ancestor is EntityDeclaration) {
						return (((EntityDeclaration)ancestor).Modifiers & Modifiers.Async) == Modifiers.Async;
					}
				}
			}
			return false;
		}
		#endregion
		
		#region Write constructs
		void WriteTypeArguments(IEnumerable<AstType> typeArguments)
		{
			if (typeArguments.Any()) {
				WriteToken(Roles.LChevron);
				WriteCommaSeparatedList(typeArguments);
				WriteToken(Roles.RChevron);
			}
		}
		
		public void WriteTypeParameters(IEnumerable<TypeParameterDeclaration> typeParameters)
		{
			if (typeParameters.Any()) {
				WriteToken(Roles.LChevron);
				WriteCommaSeparatedList(typeParameters);
				WriteToken(Roles.RChevron);
			}
		}
		
		void WriteModifiers(IEnumerable<CSharpModifierToken> modifierTokens)
		{
			foreach (CSharpModifierToken modifier in modifierTokens) {
				modifier.AcceptVisitor(this);
			}
		}
		
		void WriteQualifiedIdentifier(IEnumerable<Identifier> identifiers)
		{
			bool first = true;
			foreach (Identifier ident in identifiers) {
				if (first) {
					first = false;
				} else {
					writer.WriteTokenOperator(Roles.Dot, ".");
				}
				writer.WriteIdentifier(ident, TextTokenHelper.GetTextTokenType(ident.Annotation<object>()));
			}
		}
		
		void WriteEmbeddedStatement(Statement embeddedStatement)
		{
			if (embeddedStatement.IsNull) {
				NewLine();
				return;
			}
			BlockStatement block = embeddedStatement as BlockStatement;
			if (block != null) {
				VisitBlockStatement(block);
			} else {
				NewLine();
				writer.Indent();
				embeddedStatement.AcceptVisitor(this);
				writer.Unindent();
			}
		}
		
		void WriteMethodBody(BlockStatement body)
		{
			if (body.IsNull) {
				Semicolon();
			} else {
				VisitBlockStatement(body);
			}
		}
		
		void WriteAttributes(IEnumerable<AttributeSection> attributes)
		{
			foreach (AttributeSection attr in attributes) {
				attr.AcceptVisitor(this);
			}
		}
		
		void WritePrivateImplementationType(AstType privateImplementationType)
		{
			if (!privateImplementationType.IsNull) {
				privateImplementationType.AcceptVisitor(this);
				WriteToken(Roles.Dot);
			}
		}

		#endregion
		
		#region Expressions
		public void VisitAnonymousMethodExpression(AnonymousMethodExpression anonymousMethodExpression)
		{
			DebugExpression(anonymousMethodExpression);
			StartNode(anonymousMethodExpression);
			if (anonymousMethodExpression.IsAsync) {
				WriteKeyword(AnonymousMethodExpression.AsyncModifierRole);
				Space();
			}
			WriteKeyword(AnonymousMethodExpression.DelegateKeywordRole);
			if (anonymousMethodExpression.HasParameterList) {
				Space(policy.SpaceBeforeMethodDeclarationParentheses);
				WriteCommaSeparatedListInParenthesis(anonymousMethodExpression.Parameters, policy.SpaceWithinMethodDeclarationParentheses);
			}
			anonymousMethodExpression.Body.AcceptVisitor(this);
			EndNode(anonymousMethodExpression);
		}
		
		public void VisitUndocumentedExpression(UndocumentedExpression undocumentedExpression)
		{
			DebugExpression(undocumentedExpression);
			StartNode(undocumentedExpression);
			switch (undocumentedExpression.UndocumentedExpressionType) {
				case UndocumentedExpressionType.ArgList:
				case UndocumentedExpressionType.ArgListAccess:
					WriteKeyword(UndocumentedExpression.ArglistKeywordRole);
					break;
				case UndocumentedExpressionType.MakeRef:
					WriteKeyword(UndocumentedExpression.MakerefKeywordRole);
					break;
				case UndocumentedExpressionType.RefType:
					WriteKeyword(UndocumentedExpression.ReftypeKeywordRole);
					break;
				case UndocumentedExpressionType.RefValue:
					WriteKeyword(UndocumentedExpression.RefvalueKeywordRole);
					break;
			}
			if (undocumentedExpression.Arguments.Count > 0) {
				Space(policy.SpaceBeforeMethodCallParentheses);
				WriteCommaSeparatedListInParenthesis(undocumentedExpression.Arguments, policy.SpaceWithinMethodCallParentheses);
			}
			EndNode(undocumentedExpression);
		}
		
		public void VisitArrayCreateExpression(ArrayCreateExpression arrayCreateExpression)
		{
			DebugExpression(arrayCreateExpression);
			StartNode(arrayCreateExpression);
			WriteKeyword(ArrayCreateExpression.NewKeywordRole);
			arrayCreateExpression.Type.AcceptVisitor(this);
			if (arrayCreateExpression.Arguments.Count > 0) {
				WriteCommaSeparatedListInBrackets(arrayCreateExpression.Arguments);
			}
			foreach (var specifier in arrayCreateExpression.AdditionalArraySpecifiers) {
				specifier.AcceptVisitor(this);
			}
			arrayCreateExpression.Initializer.AcceptVisitor(this);
			EndNode(arrayCreateExpression);
		}
		
		public void VisitArrayInitializerExpression(ArrayInitializerExpression arrayInitializerExpression)
		{
			DebugExpression(arrayInitializerExpression);
			StartNode(arrayInitializerExpression);
			// "new List<int> { { 1 } }" and "new List<int> { 1 }" are the same semantically.
			// We also use the same AST for both: we always use two nested ArrayInitializerExpressions
			// for collection initializers, even if the user did not write nested brackets.
			// The output visitor will output nested braces only if they are necessary,
			// or if the braces tokens exist in the AST.
			bool bracesAreOptional = arrayInitializerExpression.Elements.Count == 1
				&& IsObjectOrCollectionInitializer(arrayInitializerExpression.Parent)
				&& !CanBeConfusedWithObjectInitializer(arrayInitializerExpression.Elements.Single());
			if (bracesAreOptional && arrayInitializerExpression.LBraceToken.IsNull) {
				arrayInitializerExpression.Elements.Single().AcceptVisitor(this);
			} else {
				PrintInitializerElements(arrayInitializerExpression.Elements);
			}
			EndNode(arrayInitializerExpression);
		}
		
		bool CanBeConfusedWithObjectInitializer(Expression expr)
		{
			// "int a; new List<int> { a = 1 };" is an object initalizers and invalid, but
			// "int a; new List<int> { { a = 1 } };" is a valid collection initializer.
			AssignmentExpression ae = expr as AssignmentExpression;
			return ae != null && ae.Operator == AssignmentOperatorType.Assign;
		}
		
		bool IsObjectOrCollectionInitializer(AstNode node)
		{
			if (!(node is ArrayInitializerExpression)) {
				return false;
			}
			if (node.Parent is ObjectCreateExpression) {
				return node.Role == ObjectCreateExpression.InitializerRole;
			}
			if (node.Parent is NamedExpression) {
				return node.Role == Roles.Expression;
			}
			return false;
		}
		
		void PrintInitializerElements(AstNodeCollection<Expression> elements)
		{
			BraceStyle style;
			if (policy.ArrayInitializerWrapping == Wrapping.WrapAlways) {
				style = BraceStyle.NextLine;
			} else {
				style = BraceStyle.EndOfLine;
			}
			OpenBrace(style);
			bool isFirst = true;
			AstNode last = null;
			foreach (AstNode node in elements) {
				if (isFirst) {
					isFirst = false;
				} else {
					Comma(node, noSpaceAfterComma: true);
					NewLine();
				}
				last = node;
				node.AcceptVisitor(this);
			}
			if (last != null)
				OptionalComma(last.NextSibling);
			NewLine();
			CloseBrace(style);
		}
		
		public void VisitAsExpression(AsExpression asExpression)
		{
			DebugExpression(asExpression);
			StartNode(asExpression);
			asExpression.Expression.AcceptVisitor(this);
			Space();
			WriteKeyword(AsExpression.AsKeywordRole);
			Space();
			asExpression.Type.AcceptVisitor(this);
			EndNode(asExpression);
		}
		
		public void VisitAssignmentExpression(AssignmentExpression assignmentExpression)
		{
			DebugExpression(assignmentExpression);
			StartNode(assignmentExpression);
			assignmentExpression.Left.AcceptVisitor(this);
			Space(policy.SpaceAroundAssignment);
			WriteToken(AssignmentExpression.GetOperatorRole(assignmentExpression.Operator));
			Space(policy.SpaceAroundAssignment);
			assignmentExpression.Right.AcceptVisitor(this);
			EndNode(assignmentExpression);
		}
		
		public void VisitBaseReferenceExpression(BaseReferenceExpression baseReferenceExpression)
		{
			DebugExpression(baseReferenceExpression);
			StartNode(baseReferenceExpression);
			WriteKeyword("base", baseReferenceExpression.Role);
			EndNode(baseReferenceExpression);
		}
		
		public void VisitBinaryOperatorExpression(BinaryOperatorExpression binaryOperatorExpression)
		{
			DebugExpression(binaryOperatorExpression);
			StartNode(binaryOperatorExpression);
			binaryOperatorExpression.Left.AcceptVisitor(this);
			bool spacePolicy;
			switch (binaryOperatorExpression.Operator) {
				case BinaryOperatorType.BitwiseAnd:
				case BinaryOperatorType.BitwiseOr:
				case BinaryOperatorType.ExclusiveOr:
					spacePolicy = policy.SpaceAroundBitwiseOperator;
					break;
				case BinaryOperatorType.ConditionalAnd:
				case BinaryOperatorType.ConditionalOr:
					spacePolicy = policy.SpaceAroundLogicalOperator;
					break;
				case BinaryOperatorType.GreaterThan:
				case BinaryOperatorType.GreaterThanOrEqual:
				case BinaryOperatorType.LessThanOrEqual:
				case BinaryOperatorType.LessThan:
					spacePolicy = policy.SpaceAroundRelationalOperator;
					break;
				case BinaryOperatorType.Equality:
				case BinaryOperatorType.InEquality:
					spacePolicy = policy.SpaceAroundEqualityOperator;
					break;
				case BinaryOperatorType.Add:
				case BinaryOperatorType.Subtract:
					spacePolicy = policy.SpaceAroundAdditiveOperator;
					break;
				case BinaryOperatorType.Multiply:
				case BinaryOperatorType.Divide:
				case BinaryOperatorType.Modulus:
					spacePolicy = policy.SpaceAroundMultiplicativeOperator;
					break;
				case BinaryOperatorType.ShiftLeft:
				case BinaryOperatorType.ShiftRight:
					spacePolicy = policy.SpaceAroundShiftOperator;
					break;
				case BinaryOperatorType.NullCoalescing:
					spacePolicy = true;
					break;
				default:
					throw new NotSupportedException ("Invalid value for BinaryOperatorType");
			}
			Space(spacePolicy);
			WriteToken(BinaryOperatorExpression.GetOperatorRole(binaryOperatorExpression.Operator));
			Space(spacePolicy);
			binaryOperatorExpression.Right.AcceptVisitor(this);
			EndNode(binaryOperatorExpression);
		}
		
		public void VisitCastExpression(CastExpression castExpression)
		{
			DebugExpression(castExpression);
			StartNode(castExpression);
			LPar();
			Space(policy.SpacesWithinCastParentheses);
			castExpression.Type.AcceptVisitor(this);
			Space(policy.SpacesWithinCastParentheses);
			RPar();
			Space(policy.SpaceAfterTypecast);
			castExpression.Expression.AcceptVisitor(this);
			EndNode(castExpression);
		}
		
		public void VisitCheckedExpression(CheckedExpression checkedExpression)
		{
			DebugExpression(checkedExpression);
			StartNode(checkedExpression);
			WriteKeyword(CheckedExpression.CheckedKeywordRole);
			LPar();
			Space(policy.SpacesWithinCheckedExpressionParantheses);
			checkedExpression.Expression.AcceptVisitor(this);
			Space(policy.SpacesWithinCheckedExpressionParantheses);
			RPar();
			EndNode(checkedExpression);
		}
		
		public void VisitConditionalExpression(ConditionalExpression conditionalExpression)
		{
			DebugExpression(conditionalExpression);
			StartNode(conditionalExpression);
			conditionalExpression.Condition.AcceptVisitor(this);
			
			Space(policy.SpaceBeforeConditionalOperatorCondition);
			WriteToken(ConditionalExpression.QuestionMarkRole);
			Space(policy.SpaceAfterConditionalOperatorCondition);
			
			conditionalExpression.TrueExpression.AcceptVisitor(this);
			
			Space(policy.SpaceBeforeConditionalOperatorSeparator);
			WriteToken(ConditionalExpression.ColonRole);
			Space(policy.SpaceAfterConditionalOperatorSeparator);
			
			conditionalExpression.FalseExpression.AcceptVisitor(this);
			
			EndNode(conditionalExpression);
		}
		
		public void VisitDefaultValueExpression(DefaultValueExpression defaultValueExpression)
		{
			DebugExpression(defaultValueExpression);
			StartNode(defaultValueExpression);
			
			WriteKeyword(DefaultValueExpression.DefaultKeywordRole);
			LPar();
			Space(policy.SpacesWithinTypeOfParentheses);
			defaultValueExpression.Type.AcceptVisitor(this);
			Space(policy.SpacesWithinTypeOfParentheses);
			RPar();
			
			EndNode(defaultValueExpression);
		}
		
		public void VisitDirectionExpression(DirectionExpression directionExpression)
		{
			DebugExpression(directionExpression);
			StartNode(directionExpression);
			
			switch (directionExpression.FieldDirection) {
				case FieldDirection.Out:
					WriteKeyword(DirectionExpression.OutKeywordRole);
					break;
				case FieldDirection.Ref:
					WriteKeyword(DirectionExpression.RefKeywordRole);
					break;
				default:
					throw new NotSupportedException ("Invalid value for FieldDirection");
			}
			Space();
			directionExpression.Expression.AcceptVisitor(this);
			
			EndNode(directionExpression);
		}
		
		public void VisitIdentifierExpression(IdentifierExpression identifierExpression)
		{
			DebugExpression(identifierExpression);
			StartNode(identifierExpression);
			WriteIdentifier(identifierExpression.IdentifierToken, TextTokenHelper.GetTextTokenType(identifierExpression.IdentifierToken.Annotation<object>()));
			WriteTypeArguments(identifierExpression.TypeArguments);
			EndNode(identifierExpression);
		}
		
		public void VisitIndexerExpression(IndexerExpression indexerExpression)
		{
			DebugExpression(indexerExpression);
			StartNode(indexerExpression);
			indexerExpression.Target.AcceptVisitor(this);
			Space(policy.SpaceBeforeMethodCallParentheses);
			WriteCommaSeparatedListInBrackets(indexerExpression.Arguments);
			EndNode(indexerExpression);
		}
		
		public void VisitInvocationExpression(InvocationExpression invocationExpression)
		{
			DebugExpression(invocationExpression);
			StartNode(invocationExpression);
			invocationExpression.Target.AcceptVisitor(this);
			Space(policy.SpaceBeforeMethodCallParentheses);
			WriteCommaSeparatedListInParenthesis(invocationExpression.Arguments, policy.SpaceWithinMethodCallParentheses);
			EndNode(invocationExpression);
		}
		
		public void VisitIsExpression(IsExpression isExpression)
		{
			DebugExpression(isExpression);
			StartNode(isExpression);
			isExpression.Expression.AcceptVisitor(this);
			Space();
			WriteKeyword(IsExpression.IsKeywordRole);
			isExpression.Type.AcceptVisitor(this);
			EndNode(isExpression);
		}
		
		public void VisitLambdaExpression(LambdaExpression lambdaExpression)
		{
			DebugExpression(lambdaExpression);
			StartNode(lambdaExpression);
			if (lambdaExpression.IsAsync) {
				WriteKeyword(LambdaExpression.AsyncModifierRole);
				Space();
			}
			if (LambdaNeedsParenthesis(lambdaExpression)) {
				WriteCommaSeparatedListInParenthesis(lambdaExpression.Parameters, policy.SpaceWithinMethodDeclarationParentheses);
			} else {
				lambdaExpression.Parameters.Single().AcceptVisitor(this);
			}
			Space();
			WriteToken(LambdaExpression.ArrowRole);
			Space();
			lambdaExpression.Body.AcceptVisitor(this);
			EndNode(lambdaExpression);
		}
		
		bool LambdaNeedsParenthesis(LambdaExpression lambdaExpression)
		{
			if (lambdaExpression.Parameters.Count != 1) {
				return true;
			}
			var p = lambdaExpression.Parameters.Single();
			return !(p.Type.IsNull && p.ParameterModifier == ParameterModifier.None);
		}
		
		public void VisitMemberReferenceExpression(MemberReferenceExpression memberReferenceExpression)
		{
			DebugExpression(memberReferenceExpression);
			StartNode(memberReferenceExpression);
			memberReferenceExpression.Target.AcceptVisitor(this);
			WriteToken(Roles.Dot);
			WriteIdentifier(memberReferenceExpression.MemberNameToken, TextTokenHelper.GetTextTokenType(memberReferenceExpression.MemberNameToken.Annotation<object>() ?? memberReferenceExpression.Annotation<object>()));
			WriteTypeArguments(memberReferenceExpression.TypeArguments);
			EndNode(memberReferenceExpression);
		}
		
		public void VisitNamedArgumentExpression(NamedArgumentExpression namedArgumentExpression)
		{
			DebugExpression(namedArgumentExpression);
			StartNode(namedArgumentExpression);
			WriteIdentifier(namedArgumentExpression.NameToken);
			WriteToken(Roles.Colon);
			Space();
			namedArgumentExpression.Expression.AcceptVisitor(this);
			EndNode(namedArgumentExpression);
		}
		
		public void VisitNamedExpression(NamedExpression namedExpression)
		{
			DebugExpression(namedExpression);
			StartNode(namedExpression);
			WriteIdentifier(namedExpression.NameToken);
			Space();
			WriteToken(Roles.Assign);
			Space();
			namedExpression.Expression.AcceptVisitor(this);
			EndNode(namedExpression);
		}
		
		public void VisitNullReferenceExpression(NullReferenceExpression nullReferenceExpression)
		{
			DebugExpression(nullReferenceExpression);
			StartNode(nullReferenceExpression);
			writer.WritePrimitiveValue(null);
			EndNode(nullReferenceExpression);
		}
		
		public void VisitObjectCreateExpression(ObjectCreateExpression objectCreateExpression)
		{
			DebugExpression(objectCreateExpression);
			StartNode(objectCreateExpression);
			WriteKeyword(ObjectCreateExpression.NewKeywordRole);
			objectCreateExpression.Type.AcceptVisitor(this);
			bool useParenthesis = objectCreateExpression.Arguments.Any() || objectCreateExpression.Initializer.IsNull;
			// also use parenthesis if there is an '(' token
			if (!objectCreateExpression.LParToken.IsNull) {
				useParenthesis = true;
			}
			if (useParenthesis) {
				Space(policy.SpaceBeforeMethodCallParentheses);
				WriteCommaSeparatedListInParenthesis(objectCreateExpression.Arguments, policy.SpaceWithinMethodCallParentheses);
			}
			objectCreateExpression.Initializer.AcceptVisitor(this);
			EndNode(objectCreateExpression);
		}
		
		public void VisitAnonymousTypeCreateExpression(AnonymousTypeCreateExpression anonymousTypeCreateExpression)
		{
			DebugExpression(anonymousTypeCreateExpression);
			StartNode(anonymousTypeCreateExpression);
			WriteKeyword(AnonymousTypeCreateExpression.NewKeywordRole);
			PrintInitializerElements(anonymousTypeCreateExpression.Initializers);
			EndNode(anonymousTypeCreateExpression);
		}

		public void VisitParenthesizedExpression(ParenthesizedExpression parenthesizedExpression)
		{
			DebugExpression(parenthesizedExpression);
			StartNode(parenthesizedExpression);
			LPar();
			Space(policy.SpacesWithinParentheses);
			parenthesizedExpression.Expression.AcceptVisitor(this);
			Space(policy.SpacesWithinParentheses);
			RPar();
			EndNode(parenthesizedExpression);
		}
		
		public void VisitPointerReferenceExpression(PointerReferenceExpression pointerReferenceExpression)
		{
			DebugExpression(pointerReferenceExpression);
			StartNode(pointerReferenceExpression);
			pointerReferenceExpression.Target.AcceptVisitor(this);
			WriteToken(PointerReferenceExpression.ArrowRole);
			WriteIdentifier(pointerReferenceExpression.MemberNameToken, TextTokenHelper.GetTextTokenType(pointerReferenceExpression.MemberNameToken.Annotation<object>()));
			WriteTypeArguments(pointerReferenceExpression.TypeArguments);
			EndNode(pointerReferenceExpression);
		}
		
		#region VisitPrimitiveExpression
		public void VisitPrimitiveExpression(PrimitiveExpression primitiveExpression)
		{
			DebugExpression(primitiveExpression);
			StartNode(primitiveExpression);
			writer.WritePrimitiveValue(primitiveExpression.Value, TextTokenType.Text, primitiveExpression.UnsafeLiteralValue);
			EndNode(primitiveExpression);
		}
		#endregion
		
		public void VisitSizeOfExpression(SizeOfExpression sizeOfExpression)
		{
			DebugExpression(sizeOfExpression);
			StartNode(sizeOfExpression);
			
			WriteKeyword(SizeOfExpression.SizeofKeywordRole);
			LPar();
			Space(policy.SpacesWithinSizeOfParentheses);
			sizeOfExpression.Type.AcceptVisitor(this);
			Space(policy.SpacesWithinSizeOfParentheses);
			RPar();
			
			EndNode(sizeOfExpression);
		}
		
		public void VisitStackAllocExpression(StackAllocExpression stackAllocExpression)
		{
			DebugExpression(stackAllocExpression);
			StartNode(stackAllocExpression);
			WriteKeyword(StackAllocExpression.StackallocKeywordRole);
			stackAllocExpression.Type.AcceptVisitor(this);
			WriteCommaSeparatedListInBrackets(new[] { stackAllocExpression.CountExpression });
			EndNode(stackAllocExpression);
		}
		
		public void VisitThisReferenceExpression(ThisReferenceExpression thisReferenceExpression)
		{
			DebugExpression(thisReferenceExpression);
			StartNode(thisReferenceExpression);
			WriteKeyword("this", thisReferenceExpression.Role);
			EndNode(thisReferenceExpression);
		}
		
		public void VisitTypeOfExpression(TypeOfExpression typeOfExpression)
		{
			DebugExpression(typeOfExpression);
			StartNode(typeOfExpression);
			
			WriteKeyword(TypeOfExpression.TypeofKeywordRole);
			LPar();
			Space(policy.SpacesWithinTypeOfParentheses);
			typeOfExpression.Type.AcceptVisitor(this);
			Space(policy.SpacesWithinTypeOfParentheses);
			RPar();
			
			EndNode(typeOfExpression);
		}
		
		public void VisitTypeReferenceExpression(TypeReferenceExpression typeReferenceExpression)
		{
			DebugExpression(typeReferenceExpression);
			StartNode(typeReferenceExpression);
			typeReferenceExpression.Type.AcceptVisitor(this);
			EndNode(typeReferenceExpression);
		}
		
		public void VisitUnaryOperatorExpression(UnaryOperatorExpression unaryOperatorExpression)
		{
			DebugExpression(unaryOperatorExpression);
			StartNode(unaryOperatorExpression);
			UnaryOperatorType opType = unaryOperatorExpression.Operator;
			var opSymbol = UnaryOperatorExpression.GetOperatorRole(opType);
			if (opType == UnaryOperatorType.Await) {
				WriteKeyword(opSymbol);
			} else if (!(opType == UnaryOperatorType.PostIncrement || opType == UnaryOperatorType.PostDecrement)) {
				WriteToken(opSymbol);
			}
			unaryOperatorExpression.Expression.AcceptVisitor(this);
			if (opType == UnaryOperatorType.PostIncrement || opType == UnaryOperatorType.PostDecrement) {
				WriteToken(opSymbol);
			}
			EndNode(unaryOperatorExpression);
		}
		
		public void VisitUncheckedExpression(UncheckedExpression uncheckedExpression)
		{
			DebugExpression(uncheckedExpression);
			StartNode(uncheckedExpression);
			WriteKeyword(UncheckedExpression.UncheckedKeywordRole);
			LPar();
			Space(policy.SpacesWithinCheckedExpressionParantheses);
			uncheckedExpression.Expression.AcceptVisitor(this);
			Space(policy.SpacesWithinCheckedExpressionParantheses);
			RPar();
			EndNode(uncheckedExpression);
		}

		#endregion
		
		#region Query Expressions
		public void VisitQueryExpression(QueryExpression queryExpression)
		{
			DebugExpression(queryExpression);
			StartNode(queryExpression);
			bool indent = queryExpression.Parent is QueryClause && !(queryExpression.Parent is QueryContinuationClause);
			if (indent) {
				writer.Indent();
				NewLine();
			}
			bool first = true;
			foreach (var clause in queryExpression.Clauses) {
				if (first) {
					first = false;
				} else {
					if (!(clause is QueryContinuationClause)) {
						NewLine();
					}
				}
				clause.AcceptVisitor(this);
			}
			if (indent) {
				writer.Unindent();
			}
			EndNode(queryExpression);
		}
		
		public void VisitQueryContinuationClause(QueryContinuationClause queryContinuationClause)
		{
			DebugExpression(queryContinuationClause);
			StartNode(queryContinuationClause);
			queryContinuationClause.PrecedingQuery.AcceptVisitor(this);
			Space();
			WriteKeyword(QueryContinuationClause.IntoKeywordRole);
			Space();
			WriteIdentifier(queryContinuationClause.IdentifierToken);
			EndNode(queryContinuationClause);
		}
		
		public void VisitQueryFromClause(QueryFromClause queryFromClause)
		{
			DebugExpression(queryFromClause);
			StartNode(queryFromClause);
			WriteKeyword(QueryFromClause.FromKeywordRole);
			queryFromClause.Type.AcceptVisitor(this);
			Space();
			WriteIdentifier(queryFromClause.IdentifierToken);
			Space();
			WriteKeyword(QueryFromClause.InKeywordRole);
			Space();
			queryFromClause.Expression.AcceptVisitor(this);
			EndNode(queryFromClause);
		}
		
		public void VisitQueryLetClause(QueryLetClause queryLetClause)
		{
			DebugExpression(queryLetClause);
			StartNode(queryLetClause);
			WriteKeyword(QueryLetClause.LetKeywordRole);
			Space();
			WriteIdentifier(queryLetClause.IdentifierToken);
			Space(policy.SpaceAroundAssignment);
			WriteToken(Roles.Assign);
			Space(policy.SpaceAroundAssignment);
			queryLetClause.Expression.AcceptVisitor(this);
			EndNode(queryLetClause);
		}
		
		public void VisitQueryWhereClause(QueryWhereClause queryWhereClause)
		{
			DebugExpression(queryWhereClause);
			StartNode(queryWhereClause);
			WriteKeyword(QueryWhereClause.WhereKeywordRole);
			Space();
			queryWhereClause.Condition.AcceptVisitor(this);
			EndNode(queryWhereClause);
		}
		
		public void VisitQueryJoinClause(QueryJoinClause queryJoinClause)
		{
			DebugExpression(queryJoinClause);
			StartNode(queryJoinClause);
			WriteKeyword(QueryJoinClause.JoinKeywordRole);
			queryJoinClause.Type.AcceptVisitor(this);
			Space();
			WriteIdentifier(queryJoinClause.JoinIdentifierToken, TextTokenHelper.GetTextTokenType(queryJoinClause.JoinIdentifierToken.Annotation<object>()));
			Space();
			WriteKeyword(QueryJoinClause.InKeywordRole);
			Space();
			queryJoinClause.InExpression.AcceptVisitor(this);
			Space();
			WriteKeyword(QueryJoinClause.OnKeywordRole);
			Space();
			queryJoinClause.OnExpression.AcceptVisitor(this);
			Space();
			WriteKeyword(QueryJoinClause.EqualsKeywordRole);
			Space();
			queryJoinClause.EqualsExpression.AcceptVisitor(this);
			if (queryJoinClause.IsGroupJoin) {
				Space();
				WriteKeyword(QueryJoinClause.IntoKeywordRole);
				WriteIdentifier(queryJoinClause.IntoIdentifierToken, TextTokenHelper.GetTextTokenType(queryJoinClause.IntoIdentifierToken.Annotation<object>()));
			}
			EndNode(queryJoinClause);
		}
		
		public void VisitQueryOrderClause(QueryOrderClause queryOrderClause)
		{
			DebugExpression(queryOrderClause);
			StartNode(queryOrderClause);
			WriteKeyword(QueryOrderClause.OrderbyKeywordRole);
			Space();
			WriteCommaSeparatedList(queryOrderClause.Orderings);
			EndNode(queryOrderClause);
		}
		
		public void VisitQueryOrdering(QueryOrdering queryOrdering)
		{
			DebugExpression(queryOrdering);
			StartNode(queryOrdering);
			queryOrdering.Expression.AcceptVisitor(this);
			switch (queryOrdering.Direction) {
				case QueryOrderingDirection.Ascending:
					Space();
					WriteKeyword(QueryOrdering.AscendingKeywordRole);
					break;
				case QueryOrderingDirection.Descending:
					Space();
					WriteKeyword(QueryOrdering.DescendingKeywordRole);
					break;
			}
			EndNode(queryOrdering);
		}
		
		public void VisitQuerySelectClause(QuerySelectClause querySelectClause)
		{
			DebugExpression(querySelectClause);
			StartNode(querySelectClause);
			WriteKeyword(QuerySelectClause.SelectKeywordRole);
			Space();
			querySelectClause.Expression.AcceptVisitor(this);
			EndNode(querySelectClause);
		}
		
		public void VisitQueryGroupClause(QueryGroupClause queryGroupClause)
		{
			DebugExpression(queryGroupClause);
			StartNode(queryGroupClause);
			WriteKeyword(QueryGroupClause.GroupKeywordRole);
			Space();
			queryGroupClause.Projection.AcceptVisitor(this);
			Space();
			WriteKeyword(QueryGroupClause.ByKeywordRole);
			Space();
			queryGroupClause.Key.AcceptVisitor(this);
			EndNode(queryGroupClause);
		}

		#endregion
		
		#region GeneralScope
		public void VisitAttribute(Attribute attribute)
		{
			StartNode(attribute);
			attribute.Type.AcceptVisitor(this);
			if (attribute.Arguments.Count != 0 || !attribute.GetChildByRole(Roles.LPar).IsNull) {
				Space(policy.SpaceBeforeMethodCallParentheses);
				WriteCommaSeparatedListInParenthesis(attribute.Arguments, policy.SpaceWithinMethodCallParentheses);
			}
			EndNode(attribute);
		}
		
		public void VisitAttributeSection(AttributeSection attributeSection)
		{
			StartNode(attributeSection);
			WriteToken(Roles.LBracket);
			if (!string.IsNullOrEmpty(attributeSection.AttributeTarget)) {
				WriteKeyword(attributeSection.AttributeTarget, Roles.Identifier);
				WriteToken(Roles.Colon);
				Space();
			}
			WriteCommaSeparatedList(attributeSection.Attributes);
			WriteToken(Roles.RBracket);
			if (attributeSection.Parent is ParameterDeclaration || attributeSection.Parent is TypeParameterDeclaration) {
				Space();
			} else {
				NewLine();
			}
			EndNode(attributeSection);
		}
		
		public void VisitDelegateDeclaration(DelegateDeclaration delegateDeclaration)
		{
			StartNode(delegateDeclaration);
			WriteAttributes(delegateDeclaration.Attributes);
			WriteModifiers(delegateDeclaration.ModifierTokens);
			WriteKeyword(Roles.DelegateKeyword);
			delegateDeclaration.ReturnType.AcceptVisitor(this);
			Space();
			WriteIdentifier(delegateDeclaration.NameToken);
			WriteTypeParameters(delegateDeclaration.TypeParameters);
			Space(policy.SpaceBeforeDelegateDeclarationParentheses);
			WriteCommaSeparatedListInParenthesis(delegateDeclaration.Parameters, policy.SpaceWithinMethodDeclarationParentheses);
			foreach (Constraint constraint in delegateDeclaration.Constraints) {
				constraint.AcceptVisitor(this);
			}
			Semicolon();
			EndNode(delegateDeclaration);
		}
		
		public void VisitNamespaceDeclaration(NamespaceDeclaration namespaceDeclaration)
		{
			StartNode(namespaceDeclaration);
			WriteKeyword(Roles.NamespaceKeyword);
			namespaceDeclaration.NamespaceName.AcceptVisitor (this);
			OpenBrace(policy.NamespaceBraceStyle);
			foreach (var member in namespaceDeclaration.Members) {
				member.AcceptVisitor(this);
				MaybeNewLinesAfterUsings(member);
			}
			CloseBrace(policy.NamespaceBraceStyle);
			OptionalSemicolon(namespaceDeclaration.LastChild);
			NewLine();
			EndNode(namespaceDeclaration);
		}
		
		public void VisitTypeDeclaration(TypeDeclaration typeDeclaration)
		{
			StartNode(typeDeclaration);
			WriteAttributes(typeDeclaration.Attributes);
			WriteModifiers(typeDeclaration.ModifierTokens);
			BraceStyle braceStyle;
			switch (typeDeclaration.ClassType) {
				case ClassType.Enum:
					WriteKeyword(Roles.EnumKeyword);
					braceStyle = policy.EnumBraceStyle;
					break;
				case ClassType.Interface:
					WriteKeyword(Roles.InterfaceKeyword);
					braceStyle = policy.InterfaceBraceStyle;
					break;
				case ClassType.Struct:
					WriteKeyword(Roles.StructKeyword);
					braceStyle = policy.StructBraceStyle;
					break;
				default:
					WriteKeyword(Roles.ClassKeyword);
					braceStyle = policy.ClassBraceStyle;
					break;
			}
			WriteIdentifier(typeDeclaration.NameToken);
			WriteTypeParameters(typeDeclaration.TypeParameters);
			if (typeDeclaration.BaseTypes.Any()) {
				Space();
				WriteToken(Roles.Colon);
				Space();
				WriteCommaSeparatedList(typeDeclaration.BaseTypes);
			}
			foreach (Constraint constraint in typeDeclaration.Constraints) {
				constraint.AcceptVisitor(this);
			}
			OpenBrace(braceStyle);
			if (typeDeclaration.ClassType == ClassType.Enum) {
				bool first = true;
				AstNode last = null;
				foreach (var member in typeDeclaration.Members) {
					if (first) {
						first = false;
					} else {
						Comma(member, noSpaceAfterComma: true);
						NewLine();
					}
					last = member;
					member.AcceptVisitor(this);
				}
				if (last != null)
					OptionalComma(last.NextSibling);
				NewLine();
			} else {
				bool first = true;
				foreach (var member in typeDeclaration.Members) {
					if (!first) {
						for (int i = 0; i < policy.MinimumBlankLinesBetweenMembers; i++)
							NewLine();
					}
					first = false;
					member.AcceptVisitor(this);
				}
			}
			CloseBrace(braceStyle);
			OptionalSemicolon(typeDeclaration.LastChild);
			NewLine();
			EndNode(typeDeclaration);
		}
		
		public void VisitUsingAliasDeclaration(UsingAliasDeclaration usingAliasDeclaration)
		{
			StartNode(usingAliasDeclaration);
			WriteKeyword(UsingAliasDeclaration.UsingKeywordRole);
			WriteIdentifier(usingAliasDeclaration.GetChildByRole(UsingAliasDeclaration.AliasRole), TextTokenType.Text);
			Space(policy.SpaceAroundEqualityOperator);
			WriteToken(Roles.Assign);
			Space(policy.SpaceAroundEqualityOperator);
			usingAliasDeclaration.Import.AcceptVisitor(this);
			Semicolon();
			EndNode(usingAliasDeclaration);
		}
		
		public void VisitUsingDeclaration(UsingDeclaration usingDeclaration)
		{
			StartNode(usingDeclaration);
			WriteKeyword(UsingDeclaration.UsingKeywordRole);
			usingDeclaration.Import.AcceptVisitor(this);
			Semicolon();
			EndNode(usingDeclaration);
		}
		
		public void VisitExternAliasDeclaration(ExternAliasDeclaration externAliasDeclaration)
		{
			StartNode(externAliasDeclaration);
			WriteKeyword(Roles.ExternKeyword);
			Space();
			WriteKeyword(Roles.AliasKeyword);
			Space();
			WriteIdentifier(externAliasDeclaration.NameToken);
			Semicolon();
			EndNode(externAliasDeclaration);
		}

		#endregion
		
		#region Statements
		public void VisitBlockStatement(BlockStatement blockStatement)
		{
			StartNode(blockStatement);
			BraceStyle style;
			if (blockStatement.Parent is AnonymousMethodExpression || blockStatement.Parent is LambdaExpression) {
				style = policy.AnonymousMethodBraceStyle;
			} else if (blockStatement.Parent is ConstructorDeclaration) {
				style = policy.ConstructorBraceStyle;
			} else if (blockStatement.Parent is DestructorDeclaration) {
				style = policy.DestructorBraceStyle;
			} else if (blockStatement.Parent is MethodDeclaration) {
				style = policy.MethodBraceStyle;
			} else if (blockStatement.Parent is Accessor) {
				if (blockStatement.Parent.Role == PropertyDeclaration.GetterRole) {
					style = policy.PropertyGetBraceStyle;
				} else if (blockStatement.Parent.Role == PropertyDeclaration.SetterRole) {
					style = policy.PropertySetBraceStyle;
				} else if (blockStatement.Parent.Role == CustomEventDeclaration.AddAccessorRole) {
					style = policy.EventAddBraceStyle;
				} else if (blockStatement.Parent.Role == CustomEventDeclaration.RemoveAccessorRole) {
					style = policy.EventRemoveBraceStyle;
				} else {
					style = policy.StatementBraceStyle;
				}
			} else {
				style = policy.StatementBraceStyle;
			}
			TextLocation? start, end;
			OpenBrace(style, out start, out end);
			if (blockStatement.HiddenStart != null) {
				DebugStart(blockStatement, start);
				DebugHidden(blockStatement.HiddenStart);
				DebugEnd(blockStatement, end);
			}
			foreach (var node in blockStatement.Statements) {
				node.AcceptVisitor(this);
			}
			EndNode(blockStatement);
			CloseBrace(style, out start, out end);
			if (blockStatement.HiddenEnd != null) {
				DebugStart(blockStatement, start);
				DebugHidden(blockStatement.HiddenEnd);
				DebugEnd(blockStatement, end);
			}
			if (!(blockStatement.Parent is Expression))
				NewLine();
		}
		
		public void VisitBreakStatement(BreakStatement breakStatement)
		{
			StartNode(breakStatement);
			DebugStart(breakStatement);
			WriteKeyword("break", BreakStatement.BreakKeywordRole);
			SemicolonDebugEnd(breakStatement);
			EndNode(breakStatement);
		}
		
		public void VisitCheckedStatement(CheckedStatement checkedStatement)
		{
			DebugExpression(checkedStatement);
			StartNode(checkedStatement);
			WriteKeyword(CheckedStatement.CheckedKeywordRole);
			checkedStatement.Body.AcceptVisitor(this);
			EndNode(checkedStatement);
		}
		
		public void VisitContinueStatement(ContinueStatement continueStatement)
		{
			StartNode(continueStatement);
			DebugStart(continueStatement);
			WriteKeyword("continue", ContinueStatement.ContinueKeywordRole);
			SemicolonDebugEnd(continueStatement);
			EndNode(continueStatement);
		}
		
		public void VisitDoWhileStatement(DoWhileStatement doWhileStatement)
		{
			StartNode(doWhileStatement);
			WriteKeyword(DoWhileStatement.DoKeywordRole);
			WriteEmbeddedStatement(doWhileStatement.EmbeddedStatement);
			DebugStart(doWhileStatement);
			WriteKeyword(DoWhileStatement.WhileKeywordRole);
			Space(policy.SpaceBeforeWhileParentheses);
			LPar();
			Space(policy.SpacesWithinWhileParentheses);
			doWhileStatement.Condition.AcceptVisitor(this);
			Space(policy.SpacesWithinWhileParentheses);
			RPar();
			SemicolonDebugEnd(doWhileStatement);
			EndNode(doWhileStatement);
		}
		
		public void VisitEmptyStatement(EmptyStatement emptyStatement)
		{
			DebugExpression(emptyStatement);
			StartNode(emptyStatement);
			Semicolon();
			EndNode(emptyStatement);
		}
		
		public void VisitExpressionStatement(ExpressionStatement expressionStatement)
		{
			StartNode(expressionStatement);
			DebugStart(expressionStatement);
			expressionStatement.Expression.AcceptVisitor(this);
			SemicolonDebugEnd(expressionStatement);
			EndNode(expressionStatement);
		}
		
		public void VisitFixedStatement(FixedStatement fixedStatement)
		{
			StartNode(fixedStatement);
			WriteKeyword(FixedStatement.FixedKeywordRole);
			Space(policy.SpaceBeforeUsingParentheses);
			LPar();
			Space(policy.SpacesWithinUsingParentheses);
			DebugStart(fixedStatement);
			fixedStatement.Type.AcceptVisitor(this);
			Space();
			WriteCommaSeparatedList(fixedStatement.Variables);
			DebugEnd(fixedStatement);
			Space(policy.SpacesWithinUsingParentheses);
			RPar();
			WriteEmbeddedStatement(fixedStatement.EmbeddedStatement);
			EndNode(fixedStatement);
		}
		
		public void VisitForeachStatement(ForeachStatement foreachStatement)
		{
			StartNode(foreachStatement);
			WriteKeyword(ForeachStatement.ForeachKeywordRole);
			Space(policy.SpaceBeforeForeachParentheses);
			LPar();
			Space(policy.SpacesWithinForeachParentheses);
			DebugStart(foreachStatement);
			foreachStatement.VariableType.AcceptVisitor(this);
			Space();
			WriteIdentifier(foreachStatement.VariableNameToken);
			DebugHidden(foreachStatement.HiddenGetCurrentNode);
			DebugEnd(foreachStatement, false);
			Space();
			DebugStart(foreachStatement);
			WriteKeyword(ForeachStatement.InKeywordRole);
			DebugHidden(foreachStatement.HiddenMoveNextNode);
			DebugEnd(foreachStatement, false);
			Space();
			DebugStart(foreachStatement);
			foreachStatement.InExpression.AcceptVisitor(this);
			DebugHidden(foreachStatement.HiddenGetEnumeratorNode);
			DebugEnd(foreachStatement, false);
			Space(policy.SpacesWithinForeachParentheses);
			RPar();
			WriteEmbeddedStatement(foreachStatement.EmbeddedStatement);
			EndNode(foreachStatement);
		}
		
		public void VisitForStatement(ForStatement forStatement)
		{
			StartNode(forStatement);
			WriteKeyword(ForStatement.ForKeywordRole);
			Space(policy.SpaceBeforeForParentheses);
			LPar();
			Space(policy.SpacesWithinForParentheses);
			
			DebugStart(forStatement);
			WriteCommaSeparatedList(forStatement.Initializers);
			Space(policy.SpaceBeforeForSemicolon);
			WriteToken(Roles.Semicolon);
			DebugEnd(forStatement, false);
			Space(policy.SpaceAfterForSemicolon);
			
			DebugStart(forStatement);
			forStatement.Condition.AcceptVisitor(this);
			DebugEnd(forStatement, false);
			Space(policy.SpaceBeforeForSemicolon);
			WriteToken(Roles.Semicolon);
			if (forStatement.Iterators.Any()) {
				Space(policy.SpaceAfterForSemicolon);
				DebugStart(forStatement);
				WriteCommaSeparatedList(forStatement.Iterators);
				DebugEnd(forStatement, false);
			}
			
			Space(policy.SpacesWithinForParentheses);
			RPar();
			WriteEmbeddedStatement(forStatement.EmbeddedStatement);
			EndNode(forStatement);
		}
		
		public void VisitGotoCaseStatement(GotoCaseStatement gotoCaseStatement)
		{
			StartNode(gotoCaseStatement);
			DebugStart(gotoCaseStatement);
			WriteKeyword(GotoCaseStatement.GotoKeywordRole);
			WriteKeyword(GotoCaseStatement.CaseKeywordRole);
			Space();
			gotoCaseStatement.LabelExpression.AcceptVisitor(this);
			SemicolonDebugEnd(gotoCaseStatement);
			EndNode(gotoCaseStatement);
		}
		
		public void VisitGotoDefaultStatement(GotoDefaultStatement gotoDefaultStatement)
		{
			StartNode(gotoDefaultStatement);
			DebugStart(gotoDefaultStatement);
			WriteKeyword(GotoDefaultStatement.GotoKeywordRole);
			WriteKeyword(GotoDefaultStatement.DefaultKeywordRole);
			SemicolonDebugEnd(gotoDefaultStatement);
			EndNode(gotoDefaultStatement);
		}
		
		public void VisitGotoStatement(GotoStatement gotoStatement)
		{
			StartNode(gotoStatement);
			DebugStart(gotoStatement);
			WriteKeyword(GotoStatement.GotoKeywordRole);
			WriteIdentifier(gotoStatement.GetChildByRole(Roles.Identifier), TextTokenType.Label);
			SemicolonDebugEnd(gotoStatement);
			EndNode(gotoStatement);
		}
		
		public void VisitIfElseStatement(IfElseStatement ifElseStatement)
		{
			StartNode(ifElseStatement);
			DebugStart(ifElseStatement, IfElseStatement.IfKeywordRole);
			Space(policy.SpaceBeforeIfParentheses);
			LPar();
			Space(policy.SpacesWithinIfParentheses);
			ifElseStatement.Condition.AcceptVisitor(this);
			Space(policy.SpacesWithinIfParentheses);
			RPar();
			DebugEnd(ifElseStatement);
			WriteEmbeddedStatement(ifElseStatement.TrueStatement);
			if (!ifElseStatement.FalseStatement.IsNull) {
				WriteKeyword(IfElseStatement.ElseKeywordRole);
				if (ifElseStatement.FalseStatement is IfElseStatement) {
					// don't put newline between 'else' and 'if'
					ifElseStatement.FalseStatement.AcceptVisitor(this);
				} else {
					WriteEmbeddedStatement(ifElseStatement.FalseStatement);
				}
			}
			EndNode(ifElseStatement);
		}
		
		public void VisitLabelStatement(LabelStatement labelStatement)
		{
			DebugExpression(labelStatement);
			StartNode(labelStatement);
			WriteIdentifier(labelStatement.GetChildByRole(Roles.Identifier), TextTokenType.Label);
			WriteToken(Roles.Colon);
			bool foundLabelledStatement = false;
			for (AstNode tmp = labelStatement.NextSibling; tmp != null; tmp = tmp.NextSibling) {
				if (tmp.Role == labelStatement.Role) {
					foundLabelledStatement = true;
				}
			}
			if (!foundLabelledStatement) {
				// introduce an EmptyStatement so that the output becomes syntactically valid
				WriteToken(Roles.Semicolon);
			}
			NewLine();
			EndNode(labelStatement);
		}
		
		public void VisitLockStatement(LockStatement lockStatement)
		{
			StartNode(lockStatement);
			DebugStart(lockStatement);
			WriteKeyword(LockStatement.LockKeywordRole);
			Space(policy.SpaceBeforeLockParentheses);
			LPar();
			Space(policy.SpacesWithinLockParentheses);
			lockStatement.Expression.AcceptVisitor(this);
			Space(policy.SpacesWithinLockParentheses);
			RPar();
			DebugEnd(lockStatement);
			WriteEmbeddedStatement(lockStatement.EmbeddedStatement);
			EndNode(lockStatement);
		}
		
		public void VisitReturnStatement(ReturnStatement returnStatement)
		{
			StartNode(returnStatement);
			DebugStart(returnStatement);
			WriteKeyword(ReturnStatement.ReturnKeywordRole);
			if (!returnStatement.Expression.IsNull) {
				Space();
				returnStatement.Expression.AcceptVisitor(this);
			}
			SemicolonDebugEnd(returnStatement);
			EndNode(returnStatement);
		}
		
		public void VisitSwitchStatement(SwitchStatement switchStatement)
		{
			StartNode(switchStatement);
			DebugStart(switchStatement);
			WriteKeyword(SwitchStatement.SwitchKeywordRole);
			Space(policy.SpaceBeforeSwitchParentheses);
			LPar();
			Space(policy.SpacesWithinSwitchParentheses);
			switchStatement.Expression.AcceptVisitor(this);
			Space(policy.SpacesWithinSwitchParentheses);
			RPar();
			DebugEnd(switchStatement);
			OpenBrace(policy.StatementBraceStyle);
			if (!policy.IndentSwitchBody) {
				writer.Unindent();
			}
			
			foreach (var section in switchStatement.SwitchSections) {
				section.AcceptVisitor(this);
			}
			
			if (!policy.IndentSwitchBody) {
				writer.Indent();
			}
			TextLocation? start, end;
			CloseBrace(policy.StatementBraceStyle, out start, out end);
			if (switchStatement.HiddenEnd != null) {
				DebugStart(switchStatement, start);
				DebugHidden(switchStatement.HiddenEnd);
				DebugEnd(switchStatement, end);
			}
			NewLine();
			EndNode(switchStatement);
		}
		
		public void VisitSwitchSection(SwitchSection switchSection)
		{
			StartNode(switchSection);
			bool first = true;
			foreach (var label in switchSection.CaseLabels) {
				if (!first) {
					NewLine();
				}
				label.AcceptVisitor(this);
				first = false;
			}
			bool isBlock = switchSection.Statements.Count == 1 && switchSection.Statements.Single() is BlockStatement;
			if (policy.IndentCaseBody && !isBlock) {
				writer.Indent();
			}
			
			if (!isBlock)
				NewLine();
			
			foreach (var statement in switchSection.Statements) {
				statement.AcceptVisitor(this);
			}
			
			if (policy.IndentCaseBody && !isBlock) {
				writer.Unindent();
			}
			
			EndNode(switchSection);
		}
		
		public void VisitCaseLabel(CaseLabel caseLabel)
		{
			DebugExpression(caseLabel);
			StartNode(caseLabel);
			if (caseLabel.Expression.IsNull) {
				WriteKeyword(CaseLabel.DefaultKeywordRole);
			} else {
				WriteKeyword(CaseLabel.CaseKeywordRole);
				Space();
				caseLabel.Expression.AcceptVisitor(this);
			}
			WriteToken(Roles.Colon);
			EndNode(caseLabel);
		}
		
		public void VisitThrowStatement(ThrowStatement throwStatement)
		{
			StartNode(throwStatement);
			DebugStart(throwStatement);
			WriteKeyword(ThrowStatement.ThrowKeywordRole);
			if (!throwStatement.Expression.IsNull) {
				Space();
				throwStatement.Expression.AcceptVisitor(this);
			}
			SemicolonDebugEnd(throwStatement);
			EndNode(throwStatement);
		}
		
		public void VisitTryCatchStatement(TryCatchStatement tryCatchStatement)
		{
			StartNode(tryCatchStatement);
			WriteKeyword(TryCatchStatement.TryKeywordRole);
			tryCatchStatement.TryBlock.AcceptVisitor(this);
			foreach (var catchClause in tryCatchStatement.CatchClauses) {
				catchClause.AcceptVisitor(this);
			}
			if (!tryCatchStatement.FinallyBlock.IsNull) {
				WriteKeyword(TryCatchStatement.FinallyKeywordRole);
				tryCatchStatement.FinallyBlock.AcceptVisitor(this);
			}
			EndNode(tryCatchStatement);
		}
		
		public void VisitCatchClause(CatchClause catchClause)
		{
			StartNode(catchClause);
			DebugStart(catchClause);
			WriteKeyword(CatchClause.CatchKeywordRole);
			if (!catchClause.Type.IsNull) {
				Space(policy.SpaceBeforeCatchParentheses);
				LPar();
				Space(policy.SpacesWithinCatchParentheses);
				catchClause.Type.AcceptVisitor(this);
				if (!string.IsNullOrEmpty(catchClause.VariableName)) {
					Space();
					WriteIdentifier(catchClause.VariableNameToken);
				}
				Space(policy.SpacesWithinCatchParentheses);
				RPar();
			}
<<<<<<< HEAD
			DebugEnd(catchClause);
=======
			if (!catchClause.Condition.IsNull) {
				Space();
				WriteKeyword(CatchClause.WhenKeywordRole);
				Space(policy.SpaceBeforeIfParentheses);
				LPar();
				Space(policy.SpacesWithinIfParentheses);
				catchClause.Condition.AcceptVisitor(this);
				Space(policy.SpacesWithinIfParentheses);
				RPar();
			}
>>>>>>> 2d656534
			catchClause.Body.AcceptVisitor(this);
			EndNode(catchClause);
		}
		
		public void VisitUncheckedStatement(UncheckedStatement uncheckedStatement)
		{
			DebugExpression(uncheckedStatement);
			StartNode(uncheckedStatement);
			WriteKeyword(UncheckedStatement.UncheckedKeywordRole);
			uncheckedStatement.Body.AcceptVisitor(this);
			EndNode(uncheckedStatement);
		}
		
		public void VisitUnsafeStatement(UnsafeStatement unsafeStatement)
		{
			DebugExpression(unsafeStatement);
			StartNode(unsafeStatement);
			WriteKeyword(UnsafeStatement.UnsafeKeywordRole);
			unsafeStatement.Body.AcceptVisitor(this);
			EndNode(unsafeStatement);
		}
		
		public void VisitUsingStatement(UsingStatement usingStatement)
		{
			StartNode(usingStatement);
			WriteKeyword(UsingStatement.UsingKeywordRole);
			Space(policy.SpaceBeforeUsingParentheses);
			LPar();
			Space(policy.SpacesWithinUsingParentheses);
			
			DebugStart(usingStatement);
			usingStatement.ResourceAcquisition.AcceptVisitor(this);
			DebugEnd(usingStatement);
			
			Space(policy.SpacesWithinUsingParentheses);
			RPar();
			
			WriteEmbeddedStatement(usingStatement.EmbeddedStatement);
			
			EndNode(usingStatement);
		}
		
		public void VisitVariableDeclarationStatement(VariableDeclarationStatement variableDeclarationStatement)
		{
			StartNode(variableDeclarationStatement);
			DebugStart(variableDeclarationStatement);
			WriteModifiers(variableDeclarationStatement.GetChildrenByRole(VariableDeclarationStatement.ModifierRole));
			variableDeclarationStatement.Type.AcceptVisitor(this);
			Space();
			WriteCommaSeparatedList(variableDeclarationStatement.Variables);
			SemicolonDebugEnd(variableDeclarationStatement);
			EndNode(variableDeclarationStatement);
		}
		
		public void VisitWhileStatement(WhileStatement whileStatement)
		{
			StartNode(whileStatement);
			DebugStart(whileStatement);
			WriteKeyword(WhileStatement.WhileKeywordRole);
			Space(policy.SpaceBeforeWhileParentheses);
			LPar();
			Space(policy.SpacesWithinWhileParentheses);
			whileStatement.Condition.AcceptVisitor(this);
			Space(policy.SpacesWithinWhileParentheses);
			RPar();
			DebugEnd(whileStatement);
			WriteEmbeddedStatement(whileStatement.EmbeddedStatement);
			EndNode(whileStatement);
		}
		
		public void VisitYieldBreakStatement(YieldBreakStatement yieldBreakStatement)
		{
			StartNode(yieldBreakStatement);
			DebugStart(yieldBreakStatement);
			WriteKeyword(YieldBreakStatement.YieldKeywordRole);
			WriteKeyword(YieldBreakStatement.BreakKeywordRole);
			SemicolonDebugEnd(yieldBreakStatement);
			EndNode(yieldBreakStatement);
		}
		
		public void VisitYieldReturnStatement(YieldReturnStatement yieldReturnStatement)
		{
			StartNode(yieldReturnStatement);
			DebugStart(yieldReturnStatement);
			WriteKeyword(YieldReturnStatement.YieldKeywordRole);
			WriteKeyword(YieldReturnStatement.ReturnKeywordRole);
			Space();
			yieldReturnStatement.Expression.AcceptVisitor(this);
			SemicolonDebugEnd(yieldReturnStatement);
			EndNode(yieldReturnStatement);
		}

		#endregion
		
		#region TypeMembers
		public void VisitAccessor(Accessor accessor)
		{
			StartNode(accessor);
			WriteAttributes(accessor.Attributes);
			WriteModifiers(accessor.ModifierTokens);
			bool isDefault = accessor.Body.IsNull;
			if (isDefault)
				DebugStart(accessor);
			if (accessor.Role == PropertyDeclaration.GetterRole) {
				WriteKeywordIdentifier(PropertyDeclaration.GetKeywordRole);
			} else if (accessor.Role == PropertyDeclaration.SetterRole) {
				WriteKeywordIdentifier(PropertyDeclaration.SetKeywordRole);
			} else if (accessor.Role == CustomEventDeclaration.AddAccessorRole) {
				WriteKeywordIdentifier(CustomEventDeclaration.AddKeywordRole);
			} else if (accessor.Role == CustomEventDeclaration.RemoveAccessorRole) {
				WriteKeywordIdentifier(CustomEventDeclaration.RemoveKeywordRole);
			}
			if (isDefault)
				SemicolonDebugEnd(accessor);
			else
				WriteMethodBody(accessor.Body);
			EndNode(accessor);
		}
		
		public void VisitConstructorDeclaration(ConstructorDeclaration constructorDeclaration)
		{
			StartNode(constructorDeclaration);
			WriteAttributes(constructorDeclaration.Attributes);
			WriteModifiers(constructorDeclaration.ModifierTokens);
			TypeDeclaration type = constructorDeclaration.Parent as TypeDeclaration;
			var method = constructorDeclaration.Annotation<dnlib.DotNet.MethodDef>();
			var textToken = method == null ? TextTokenType.Type : TextTokenHelper.GetTextTokenType(method.DeclaringType);
			if (type != null && type.Name != constructorDeclaration.Name)
				WriteIdentifier((Identifier)type.NameToken.Clone(), textToken);
			else
				WriteIdentifier(constructorDeclaration.NameToken);
			Space(policy.SpaceBeforeConstructorDeclarationParentheses);
			WriteCommaSeparatedListInParenthesis(constructorDeclaration.Parameters, policy.SpaceWithinMethodDeclarationParentheses);
			if (!constructorDeclaration.Initializer.IsNull) {
				Space();
				constructorDeclaration.Initializer.AcceptVisitor(this);
			}
			WriteMethodBody(constructorDeclaration.Body);
			EndNode(constructorDeclaration);
		}
		
		public void VisitConstructorInitializer(ConstructorInitializer constructorInitializer)
		{
			StartNode(constructorInitializer);
			WriteToken(Roles.Colon);
			Space();
			DebugStart(constructorInitializer);
			if (constructorInitializer.ConstructorInitializerType == ConstructorInitializerType.This) {
				WriteKeyword(ConstructorInitializer.ThisKeywordRole);
			} else {
				WriteKeyword(ConstructorInitializer.BaseKeywordRole);
			}
			Space(policy.SpaceBeforeMethodCallParentheses);
			WriteCommaSeparatedListInParenthesis(constructorInitializer.Arguments, policy.SpaceWithinMethodCallParentheses);
			DebugEnd(constructorInitializer);
			EndNode(constructorInitializer);
		}
		
		public void VisitDestructorDeclaration(DestructorDeclaration destructorDeclaration)
		{
			StartNode(destructorDeclaration);
			WriteAttributes(destructorDeclaration.Attributes);
			WriteModifiers(destructorDeclaration.ModifierTokens);
			WriteToken(DestructorDeclaration.TildeRole);
			TypeDeclaration type = destructorDeclaration.Parent as TypeDeclaration;
			var method = destructorDeclaration.Annotation<dnlib.DotNet.MethodDef>();
			var textToken = method == null ? TextTokenType.Type : TextTokenHelper.GetTextTokenType(method.DeclaringType);
			if (type != null && type.Name != destructorDeclaration.Name)
				WriteIdentifier((Identifier)type.NameToken.Clone(), textToken);
			else
				WriteIdentifier(destructorDeclaration.NameToken, textToken);
			Space(policy.SpaceBeforeConstructorDeclarationParentheses);
			LPar();
			RPar();
			WriteMethodBody(destructorDeclaration.Body);
			EndNode(destructorDeclaration);
		}
		
		public void VisitEnumMemberDeclaration(EnumMemberDeclaration enumMemberDeclaration)
		{
			StartNode(enumMemberDeclaration);
			WriteAttributes(enumMemberDeclaration.Attributes);
			WriteModifiers(enumMemberDeclaration.ModifierTokens);
			WriteIdentifier(enumMemberDeclaration.NameToken);
			if (!enumMemberDeclaration.Initializer.IsNull) {
				Space(policy.SpaceAroundAssignment);
				WriteToken(Roles.Assign);
				Space(policy.SpaceAroundAssignment);
				enumMemberDeclaration.Initializer.AcceptVisitor(this);
			}
			EndNode(enumMemberDeclaration);
		}
		
		public void VisitEventDeclaration(EventDeclaration eventDeclaration)
		{
			StartNode(eventDeclaration);
			WriteAttributes(eventDeclaration.Attributes);
			WriteModifiers(eventDeclaration.ModifierTokens);
			WriteKeyword(EventDeclaration.EventKeywordRole);
			eventDeclaration.ReturnType.AcceptVisitor(this);
			Space();
			WriteCommaSeparatedList(eventDeclaration.Variables);
			Semicolon();
			EndNode(eventDeclaration);
		}
		
		public void VisitCustomEventDeclaration(CustomEventDeclaration customEventDeclaration)
		{
			StartNode(customEventDeclaration);
			WriteAttributes(customEventDeclaration.Attributes);
			WriteModifiers(customEventDeclaration.ModifierTokens);
			WriteKeyword(CustomEventDeclaration.EventKeywordRole);
			customEventDeclaration.ReturnType.AcceptVisitor(this);
			Space();
			WritePrivateImplementationType(customEventDeclaration.PrivateImplementationType);
			WriteIdentifier(customEventDeclaration.NameToken);
			OpenBrace(policy.EventBraceStyle);
			// output add/remove in their original order
			foreach (AstNode node in customEventDeclaration.Children) {
				if (node.Role == CustomEventDeclaration.AddAccessorRole || node.Role == CustomEventDeclaration.RemoveAccessorRole) {
					node.AcceptVisitor(this);
				}
			}
			CloseBrace(policy.EventBraceStyle);
			NewLine();
			EndNode(customEventDeclaration);
		}
		
		public void VisitFieldDeclaration(FieldDeclaration fieldDeclaration)
		{
			StartNode(fieldDeclaration);
			WriteAttributes(fieldDeclaration.Attributes);
			WriteModifiers(fieldDeclaration.ModifierTokens);
			writer.Space();
			DebugStart(fieldDeclaration);
			fieldDeclaration.ReturnType.AcceptVisitor(this);
			Space();
			WriteCommaSeparatedList(fieldDeclaration.Variables);
			SemicolonDebugEnd(fieldDeclaration);
			EndNode(fieldDeclaration);
		}
		
		public void VisitFixedFieldDeclaration(FixedFieldDeclaration fixedFieldDeclaration)
		{
			StartNode(fixedFieldDeclaration);
			WriteAttributes(fixedFieldDeclaration.Attributes);
			WriteModifiers(fixedFieldDeclaration.ModifierTokens);
			WriteKeyword(FixedFieldDeclaration.FixedKeywordRole);
			Space();
			fixedFieldDeclaration.ReturnType.AcceptVisitor(this);
			Space();
			WriteCommaSeparatedList(fixedFieldDeclaration.Variables);
			Semicolon();
			EndNode(fixedFieldDeclaration);
		}
		
		public void VisitFixedVariableInitializer(FixedVariableInitializer fixedVariableInitializer)
		{
			DebugExpression(fixedVariableInitializer);
			StartNode(fixedVariableInitializer);
			WriteIdentifier(fixedVariableInitializer.NameToken);
			if (!fixedVariableInitializer.CountExpression.IsNull) {
				WriteToken(Roles.LBracket);
				Space(policy.SpacesWithinBrackets);
				fixedVariableInitializer.CountExpression.AcceptVisitor(this);
				Space(policy.SpacesWithinBrackets);
				WriteToken(Roles.RBracket);
			}
			EndNode(fixedVariableInitializer);
		}
		
		public void VisitIndexerDeclaration(IndexerDeclaration indexerDeclaration)
		{
			StartNode(indexerDeclaration);
			WriteAttributes(indexerDeclaration.Attributes);
			WriteModifiers(indexerDeclaration.ModifierTokens);
			indexerDeclaration.ReturnType.AcceptVisitor(this);
			Space();
			WritePrivateImplementationType(indexerDeclaration.PrivateImplementationType);
			WriteKeyword(IndexerDeclaration.ThisKeywordRole);
			Space(policy.SpaceBeforeMethodDeclarationParentheses);
			WriteCommaSeparatedListInBrackets(indexerDeclaration.Parameters, policy.SpaceWithinMethodDeclarationParentheses);
			OpenBrace(policy.PropertyBraceStyle);
			// output get/set in their original order
			foreach (AstNode node in indexerDeclaration.Children) {
				if (node.Role == IndexerDeclaration.GetterRole || node.Role == IndexerDeclaration.SetterRole) {
					node.AcceptVisitor(this);
				}
			}
			CloseBrace(policy.PropertyBraceStyle);
			NewLine();
			EndNode(indexerDeclaration);
		}
		
		public void VisitMethodDeclaration(MethodDeclaration methodDeclaration)
		{
			StartNode(methodDeclaration);
			WriteAttributes(methodDeclaration.Attributes);
			WriteModifiers(methodDeclaration.ModifierTokens);
			methodDeclaration.ReturnType.AcceptVisitor(this);
			Space();
			WritePrivateImplementationType(methodDeclaration.PrivateImplementationType);
			WriteIdentifier(methodDeclaration.NameToken);
			WriteTypeParameters(methodDeclaration.TypeParameters);
			Space(policy.SpaceBeforeMethodDeclarationParentheses);
			WriteCommaSeparatedListInParenthesis(methodDeclaration.Parameters, policy.SpaceWithinMethodDeclarationParentheses);
			foreach (Constraint constraint in methodDeclaration.Constraints) {
				constraint.AcceptVisitor(this);
			}
			WriteMethodBody(methodDeclaration.Body);
			EndNode(methodDeclaration);
		}
		
		public void VisitOperatorDeclaration(OperatorDeclaration operatorDeclaration)
		{
			StartNode(operatorDeclaration);
			WriteAttributes(operatorDeclaration.Attributes);
			WriteModifiers(operatorDeclaration.ModifierTokens);
			if (operatorDeclaration.OperatorType == OperatorType.Explicit) {
				WriteKeyword(OperatorDeclaration.ExplicitRole);
			} else if (operatorDeclaration.OperatorType == OperatorType.Implicit) {
				WriteKeyword(OperatorDeclaration.ImplicitRole);
			} else {
				operatorDeclaration.ReturnType.AcceptVisitor(this);
			}
			WriteKeywordIdentifier(OperatorDeclaration.OperatorKeywordRole);
			Space();
			if (operatorDeclaration.OperatorType == OperatorType.Explicit
			    || operatorDeclaration.OperatorType == OperatorType.Implicit) {
				operatorDeclaration.ReturnType.AcceptVisitor(this);
			} else {
				WriteToken(OperatorDeclaration.GetToken(operatorDeclaration.OperatorType), OperatorDeclaration.GetRole(operatorDeclaration.OperatorType));
			}
			Space(policy.SpaceBeforeMethodDeclarationParentheses);
			WriteCommaSeparatedListInParenthesis(operatorDeclaration.Parameters, policy.SpaceWithinMethodDeclarationParentheses);
			WriteMethodBody(operatorDeclaration.Body);
			EndNode(operatorDeclaration);
		}
		
		public void VisitParameterDeclaration(ParameterDeclaration parameterDeclaration)
		{
			StartNode(parameterDeclaration);
			WriteAttributes(parameterDeclaration.Attributes);
			switch (parameterDeclaration.ParameterModifier) {
				case ParameterModifier.Ref:
					WriteKeyword(ParameterDeclaration.RefModifierRole);
					break;
				case ParameterModifier.Out:
					WriteKeyword(ParameterDeclaration.OutModifierRole);
					break;
				case ParameterModifier.Params:
					WriteKeyword(ParameterDeclaration.ParamsModifierRole);
					break;
				case ParameterModifier.This:
					WriteKeyword(ParameterDeclaration.ThisModifierRole);
					break;
			}
			parameterDeclaration.Type.AcceptVisitor(this);
			if (!parameterDeclaration.Type.IsNull && !string.IsNullOrEmpty(parameterDeclaration.Name)) {
				Space();
			}
			if (!string.IsNullOrEmpty(parameterDeclaration.Name)) {
				WriteIdentifier(parameterDeclaration.NameToken);
			}
			if (!parameterDeclaration.DefaultExpression.IsNull) {
				Space(policy.SpaceAroundAssignment);
				WriteToken(Roles.Assign);
				Space(policy.SpaceAroundAssignment);
				parameterDeclaration.DefaultExpression.AcceptVisitor(this);
			}
			EndNode(parameterDeclaration);
		}
		
		public void VisitPropertyDeclaration(PropertyDeclaration propertyDeclaration)
		{
			StartNode(propertyDeclaration);
			WriteAttributes(propertyDeclaration.Attributes);
			WriteModifiers(propertyDeclaration.ModifierTokens);
			propertyDeclaration.ReturnType.AcceptVisitor(this);
			Space();
			WritePrivateImplementationType(propertyDeclaration.PrivateImplementationType);
			WriteIdentifier(propertyDeclaration.NameToken);
			OpenBrace(policy.PropertyBraceStyle);
			// output get/set in their original order
			foreach (AstNode node in propertyDeclaration.Children) {
				if (node.Role == IndexerDeclaration.GetterRole || node.Role == IndexerDeclaration.SetterRole) {
					node.AcceptVisitor(this);
				}
			}
			CloseBrace(policy.PropertyBraceStyle);
			NewLine();
			EndNode(propertyDeclaration);
		}

		#endregion
		
		#region Other nodes
		public void VisitVariableInitializer(VariableInitializer variableInitializer)
		{
			StartNode(variableInitializer);
			WriteIdentifier(variableInitializer.NameToken);
			if (!variableInitializer.Initializer.IsNull) {
				Space(policy.SpaceAroundAssignment);
				WriteToken(Roles.Assign);
				Space(policy.SpaceAroundAssignment);
				variableInitializer.Initializer.AcceptVisitor(this);
			}
			EndNode(variableInitializer);
		}

		void MaybeNewLinesAfterUsings(AstNode node)
		{
			var nextSibling = node.NextSibling;
			while (nextSibling is WhitespaceNode || nextSibling is NewLineNode)
				nextSibling = nextSibling.NextSibling;

			if ((node is UsingDeclaration || node is UsingAliasDeclaration) && !(nextSibling is UsingDeclaration || nextSibling is UsingAliasDeclaration)) {
				for (int i = 0; i < policy.MinimumBlankLinesAfterUsings; i++)
					NewLine();
			}
		}
		
		public void VisitSyntaxTree(SyntaxTree syntaxTree)
		{
			// don't do node tracking as we visit all children directly
			foreach (AstNode node in syntaxTree.Children) {
				node.AcceptVisitor(this);
				MaybeNewLinesAfterUsings(node);
			}
		}
		
		public void VisitSimpleType(SimpleType simpleType)
		{
			StartNode(simpleType);
			WriteIdentifier(simpleType.IdentifierToken, TextTokenHelper.GetTextTokenType(simpleType.IdentifierToken.Annotation<object>() ?? simpleType.Annotation<object>()));
			WriteTypeArguments(simpleType.TypeArguments);
			EndNode(simpleType);
		}
		
		public void VisitMemberType(MemberType memberType)
		{
			StartNode(memberType);
			memberType.Target.AcceptVisitor(this);
			if (memberType.IsDoubleColon) {
				WriteToken(Roles.DoubleColon);
			} else {
				WriteToken(Roles.Dot);
			}
			WriteIdentifier(memberType.MemberNameToken, TextTokenHelper.GetTextTokenType(memberType.MemberNameToken.Annotation<object>() ?? memberType.Annotation<object>()));
			WriteTypeArguments(memberType.TypeArguments);
			EndNode(memberType);
		}
		
		public void VisitComposedType(ComposedType composedType)
		{
			StartNode(composedType);
			composedType.BaseType.AcceptVisitor(this);
			if (composedType.HasNullableSpecifier) {
				WriteToken(ComposedType.NullableRole);
			}
			for (int i = 0; i < composedType.PointerRank; i++) {
				WriteToken(ComposedType.PointerRole);
			}
			foreach (var node in composedType.ArraySpecifiers) {
				node.AcceptVisitor(this);
			}
			EndNode(composedType);
		}
		
		public void VisitArraySpecifier(ArraySpecifier arraySpecifier)
		{
			StartNode(arraySpecifier);
			WriteToken(Roles.LBracket);
			foreach (var comma in arraySpecifier.GetChildrenByRole(Roles.Comma)) {
				writer.WriteTokenOperator(Roles.Comma, ",");
			}
			WriteToken(Roles.RBracket);
			EndNode(arraySpecifier);
		}
		
		public void VisitPrimitiveType(PrimitiveType primitiveType)
		{
			StartNode(primitiveType);
			writer.WritePrimitiveType(primitiveType.Keyword);
			EndNode(primitiveType);
		}
		
		public void VisitComment(Comment comment)
		{
			writer.StartNode(comment);
			writer.WriteComment(comment.CommentType, comment.Content);
			writer.EndNode(comment);
		}

		public void VisitNewLine(NewLineNode newLineNode)
		{
//			formatter.StartNode(newLineNode);
//			formatter.NewLine();
//			formatter.EndNode(newLineNode);
		}

		public void VisitWhitespace(WhitespaceNode whitespaceNode)
		{
			// unused
		}

		public void VisitText(TextNode textNode)
		{
			// unused
		}

		public void VisitPreProcessorDirective(PreProcessorDirective preProcessorDirective)
		{
			writer.StartNode(preProcessorDirective);
			writer.WritePreProcessorDirective(preProcessorDirective.Type, preProcessorDirective.Argument);
			writer.EndNode(preProcessorDirective);
		}
		
		public void VisitTypeParameterDeclaration(TypeParameterDeclaration typeParameterDeclaration)
		{
			StartNode(typeParameterDeclaration);
			WriteAttributes(typeParameterDeclaration.Attributes);
			switch (typeParameterDeclaration.Variance) {
				case VarianceModifier.Invariant:
					break;
				case VarianceModifier.Covariant:
					WriteKeyword(TypeParameterDeclaration.OutVarianceKeywordRole);
					break;
				case VarianceModifier.Contravariant:
					WriteKeyword(TypeParameterDeclaration.InVarianceKeywordRole);
					break;
				default:
					throw new NotSupportedException ("Invalid value for VarianceModifier");
			}
			WriteIdentifier(typeParameterDeclaration.NameToken);
			EndNode(typeParameterDeclaration);
		}
		
		public void VisitConstraint(Constraint constraint)
		{
			StartNode(constraint);
			Space();
			WriteKeyword(Roles.WhereKeyword);
			constraint.TypeParameter.AcceptVisitor(this);
			Space();
			WriteToken(Roles.Colon);
			Space();
			WriteCommaSeparatedList(constraint.BaseTypes);
			EndNode(constraint);
		}
		
		public void VisitCSharpTokenNode(CSharpTokenNode cSharpTokenNode)
		{
			CSharpModifierToken mod = cSharpTokenNode as CSharpModifierToken;
			if (mod != null) {
				// ITokenWriter assumes that each node processed between a
				// StartNode(parentNode)-EndNode(parentNode)-pair is a child of parentNode.
				WriteKeyword(CSharpModifierToken.GetModifierName(mod.Modifier), cSharpTokenNode.Role);
			} else {
				throw new NotSupportedException ("Should never visit individual tokens");
			}
		}
		
		public void VisitIdentifier(Identifier identifier)
		{
			// Do not call StartNode and EndNode for Identifier, because they are handled by the ITokenWriter.
			// ITokenWriter assumes that each node processed between a
			// StartNode(parentNode)-EndNode(parentNode)-pair is a child of parentNode.
			WriteIdentifier(identifier, TextTokenHelper.GetTextTokenType(identifier.Annotation<object>()));
		}

		void IAstVisitor.VisitNullNode(AstNode nullNode)
		{
		}

		void IAstVisitor.VisitErrorNode(AstNode errorNode)
		{
			StartNode(errorNode);
			EndNode(errorNode);
		}
		#endregion

		#region Pattern Nodes
		public void VisitPatternPlaceholder(AstNode placeholder, PatternMatching.Pattern pattern)
		{
			StartNode(placeholder);
			VisitNodeInPattern(pattern);
			EndNode(placeholder);
		}
		
		void VisitAnyNode(AnyNode anyNode)
		{
			if (!string.IsNullOrEmpty(anyNode.GroupName)) {
				WriteIdentifier(anyNode.GroupName, TextTokenType.Text);
				WriteToken(Roles.Colon);
			}
		}
		
		void VisitBackreference(Backreference backreference)
		{
			WriteKeyword("backreference");
			LPar();
			WriteIdentifier(backreference.ReferencedGroupName, TextTokenType.Text);
			RPar();
		}
		
		void VisitIdentifierExpressionBackreference(IdentifierExpressionBackreference identifierExpressionBackreference)
		{
			WriteKeyword("identifierBackreference");
			LPar();
			WriteIdentifier(identifierExpressionBackreference.ReferencedGroupName, TextTokenType.Text);
			RPar();
		}
		
		void VisitChoice(Choice choice)
		{
			WriteKeyword("choice");
			Space();
			LPar();
			NewLine();
			writer.Indent();
			foreach (INode alternative in choice) {
				VisitNodeInPattern(alternative);
				if (alternative != choice.Last()) {
					WriteToken(Roles.Comma);
				}
				NewLine();
			}
			writer.Unindent();
			RPar();
		}
		
		void VisitNamedNode(NamedNode namedNode)
		{
			if (!string.IsNullOrEmpty(namedNode.GroupName)) {
				WriteIdentifier(namedNode.GroupName, TextTokenType.Text);
				WriteToken(Roles.Colon);
			}
			VisitNodeInPattern(namedNode.ChildNode);
		}
		
		void VisitRepeat(Repeat repeat)
		{
			WriteKeyword("repeat");
			LPar();
			if (repeat.MinCount != 0 || repeat.MaxCount != int.MaxValue) {
				WriteIdentifier(repeat.MinCount.ToString(), TextTokenType.Number);
				WriteToken(Roles.Comma);
				WriteIdentifier(repeat.MaxCount.ToString(), TextTokenType.Number);
				WriteToken(Roles.Comma);
			}
			VisitNodeInPattern(repeat.ChildNode);
			RPar();
		}
		
		void VisitOptionalNode(OptionalNode optionalNode)
		{
			WriteKeyword("optional");
			LPar();
			VisitNodeInPattern(optionalNode.ChildNode);
			RPar();
		}
		
		void VisitNodeInPattern(INode childNode)
		{
			if (childNode is AstNode) {
				((AstNode)childNode).AcceptVisitor(this);
			} else if (childNode is IdentifierExpressionBackreference) {
				VisitIdentifierExpressionBackreference((IdentifierExpressionBackreference)childNode);
			} else if (childNode is Choice) {
				VisitChoice((Choice)childNode);
			} else if (childNode is AnyNode) {
				VisitAnyNode((AnyNode)childNode);
			} else if (childNode is Backreference) {
				VisitBackreference((Backreference)childNode);
			} else if (childNode is NamedNode) {
				VisitNamedNode((NamedNode)childNode);
			} else if (childNode is OptionalNode) {
				VisitOptionalNode((OptionalNode)childNode);
			} else if (childNode is Repeat) {
				VisitRepeat((Repeat)childNode);
			} else {
				TextWriterTokenWriter.PrintPrimitiveValue(childNode);
			}
		}
		#endregion
		
		#region Documentation Reference
		public void VisitDocumentationReference(DocumentationReference documentationReference)
		{
			StartNode(documentationReference);
			if (!documentationReference.DeclaringType.IsNull) {
				documentationReference.DeclaringType.AcceptVisitor(this);
				if (documentationReference.SymbolKind != SymbolKind.TypeDefinition) {
					WriteToken(Roles.Dot);
				}
			}
			switch (documentationReference.SymbolKind) {
				case SymbolKind.TypeDefinition:
					// we already printed the DeclaringType
					break;
				case SymbolKind.Indexer:
					WriteKeyword(IndexerDeclaration.ThisKeywordRole);
					break;
				case SymbolKind.Operator:
					var opType = documentationReference.OperatorType;
					if (opType == OperatorType.Explicit) {
						WriteKeyword(OperatorDeclaration.ExplicitRole);
					} else if (opType == OperatorType.Implicit) {
						WriteKeyword(OperatorDeclaration.ImplicitRole);
					}
					WriteKeyword(OperatorDeclaration.OperatorKeywordRole);
					Space();
					if (opType == OperatorType.Explicit || opType == OperatorType.Implicit) {
						documentationReference.ConversionOperatorReturnType.AcceptVisitor(this);
					} else {
						WriteToken(OperatorDeclaration.GetToken(opType), OperatorDeclaration.GetRole(opType));
					}
					break;
				default:
					WriteIdentifier(documentationReference.GetChildByRole(Roles.Identifier), TextTokenType.Text);
					break;
			}
			WriteTypeArguments(documentationReference.TypeArguments);
			if (documentationReference.HasParameterList) {
				Space(policy.SpaceBeforeMethodDeclarationParentheses);
				if (documentationReference.SymbolKind == SymbolKind.Indexer) {
					WriteCommaSeparatedListInBrackets(documentationReference.Parameters, policy.SpaceWithinMethodDeclarationParentheses);
				} else {
					WriteCommaSeparatedListInParenthesis(documentationReference.Parameters, policy.SpaceWithinMethodDeclarationParentheses);
				}
			}
			EndNode(documentationReference);
		}
		#endregion
		
		/// <summary>
		/// Converts special characters to escape sequences within the given string.
		/// </summary>
		public static string ConvertString(string text)
		{
			return TextWriterTokenWriter.ConvertString(text);
		}
	}
}<|MERGE_RESOLUTION|>--- conflicted
+++ resolved
@@ -1871,9 +1871,7 @@
 				Space(policy.SpacesWithinCatchParentheses);
 				RPar();
 			}
-<<<<<<< HEAD
 			DebugEnd(catchClause);
-=======
 			if (!catchClause.Condition.IsNull) {
 				Space();
 				WriteKeyword(CatchClause.WhenKeywordRole);
@@ -1884,7 +1882,6 @@
 				Space(policy.SpacesWithinIfParentheses);
 				RPar();
 			}
->>>>>>> 2d656534
 			catchClause.Body.AcceptVisitor(this);
 			EndNode(catchClause);
 		}
