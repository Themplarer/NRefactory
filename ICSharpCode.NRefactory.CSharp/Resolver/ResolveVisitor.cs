--- conflicted
+++ resolved
@@ -859,22 +859,12 @@
 				var resolverWithPropertyAsMember = resolver;
 				
 				for (AstNode node = propertyOrIndexerDeclaration.FirstChild; node != null; node = node.NextSibling) {
-<<<<<<< HEAD
-					if (node.Role == PropertyDeclaration.SetterRole && member != null) {
-						resolver = resolver.PushBlock();
-						var setter = node as Accessor;
-						var setterRegion = setter.Body.GetRegion();
-						var valueRegion = new DomRegion(setterRegion.BeginLine, setterRegion.BeginColumn,
-						                                setterRegion.BeginLine, setterRegion.BeginColumn);
-						resolver = resolver.AddVariable(new DefaultParameter(member.ReturnType, "value", valueRegion));
-=======
 					if (node.Role == PropertyDeclaration.GetterRole && member is IProperty) {
 						resolver = resolver.WithCurrentMember(((IProperty)member).Getter);
 						Scan(node);
 						resolver = resolverWithPropertyAsMember;
 					} else if (node.Role == PropertyDeclaration.SetterRole && member is IProperty) {
 						resolver = resolver.WithCurrentMember(((IProperty)member).Setter);
->>>>>>> e62a0469
 						Scan(node);
 						resolver = resolverWithPropertyAsMember;
 					} else {
@@ -920,17 +910,6 @@
 				resolver = resolver.WithCurrentMember(member);
 				var resolverWithEventAsMember = resolver;
 				
-<<<<<<< HEAD
-				if (member != null) {
-					resolver = resolver.PushBlock();
-					var adderRegion = eventDeclaration.AddAccessor.Body.GetRegion();
-					var valueRegion = new DomRegion(adderRegion.BeginLine, adderRegion.BeginColumn,
-					                                adderRegion.BeginLine, adderRegion.BeginColumn);
-					resolver = resolver.AddVariable(new DefaultParameter(member.ReturnType, "value", valueRegion));
-					ScanChildren(eventDeclaration);
-				} else {
-					ScanChildren(eventDeclaration);
-=======
 				for (AstNode node = eventDeclaration.FirstChild; node != null; node = node.NextSibling) {
 					if (node.Role == CustomEventDeclaration.AddAccessorRole && member is IEvent) {
 						resolver = resolver.WithCurrentMember(((IEvent)member).AddAccessor);
@@ -943,7 +922,6 @@
 					} else {
 						Scan(node);
 					}
->>>>>>> e62a0469
 				}
 
 				if (member != null)
