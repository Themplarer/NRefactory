--- conflicted
+++ resolved
@@ -66,11 +66,7 @@
 				
 				if (arguments.Any(f => f.Type.IsNull))
 					return;
-<<<<<<< HEAD
-				
-=======
 
->>>>>>> ea544349
 				var validTypes = CreateFieldAction.GetValidTypes(ctx.Resolver, lambdaexpression).ToList();
 				foreach (var type in validTypes) {
 					if (type.Kind != TypeKind.Delegate)
@@ -84,15 +80,9 @@
 						p++;
 					}
 				}
-<<<<<<< HEAD
 				
-				bool singleArgument = (arguments.Any());
-				
-=======
+				bool singleArgument = (arguments.Count == 1);
 
-				bool singleArgument = arguments.Any();
-
->>>>>>> ea544349
 				foreach (var argument in arguments) {
 					var type = argument.GetChildByRole(Roles.Type);
 					AddIssue(type, ctx.TranslateString("Explicit type specification can be removed as it can be implicitly inferred."), ctx.TranslateString("Remove parameter type specification"), script => {
