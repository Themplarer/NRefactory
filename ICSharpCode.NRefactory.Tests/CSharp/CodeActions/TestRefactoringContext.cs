--- conflicted
+++ resolved
@@ -335,7 +335,6 @@
 			pc = pc.AddAssemblyReferences (new[] { CecilLoaderTests.Mscorlib, CecilLoaderTests.SystemCore });
 
 			var compilation = pc.CreateCompilation ();
-<<<<<<< HEAD
 			List<TestRefactoringContext> contexts = new List<TestRefactoringContext>();
 
 			for (int documentIndex = 0; documentIndex < documents.Count; ++documentIndex)
@@ -360,8 +359,7 @@
 		public string GetSideDocumentText(int index)
 		{
 			return projectContexts [index].Text;
-=======
-			var resolver = new CSharpAstResolver (compilation, unit, unresolvedFile);
+/*			var resolver = new CSharpAstResolver (compilation, unit, unresolvedFile);
 			TextLocation location = TextLocation.Empty;
 			if (idx >= 0)
 				location = doc.GetLocation (idx);
@@ -369,8 +367,7 @@
 				selectionStart = selectionStart,
 				selectionEnd = selectionEnd
 			};
->>>>>>> f9260823
-		}
+*/		}
 		
 		internal static void Print (AstNode node)
 		{
