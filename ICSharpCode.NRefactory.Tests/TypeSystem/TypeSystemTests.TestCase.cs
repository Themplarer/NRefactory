--- conflicted
+++ resolved
@@ -244,8 +244,6 @@
 	public class ClassWithVirtualProperty {
 		public virtual int Prop { get; set; }
 	}
-<<<<<<< HEAD
-=======
 
 	public class ClassThatImplementsProperty : IInterfaceWithProperty {
 		public int Prop { get; set; }
@@ -293,5 +291,4 @@
 	public class ClassThatImplementsEventExplicitly : IHasEvent {
 		event EventHandler IHasEvent.Event { add {} remove {} }
 	}
->>>>>>> d46cbdbb
 }